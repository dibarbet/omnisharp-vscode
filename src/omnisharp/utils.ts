/*---------------------------------------------------------------------------------------------
 *  Copyright (c) Microsoft Corporation. All rights reserved.
 *  Licensed under the MIT License. See License.txt in the project root for license information.
 *--------------------------------------------------------------------------------------------*/

import { OmniSharpServer } from './server';
import * as protocol from './protocol';
import * as vscode from 'vscode';
import { CancellationToken } from 'vscode-languageserver-protocol';
import {
    isWebProject,
    isBlazorWebAssemblyProject,
    isBlazorWebAssemblyHosted,
    findNetCoreTargetFramework,
} from '../shared/utils';

export async function codeCheck(server: OmniSharpServer, request: protocol.Request, token: vscode.CancellationToken) {
    return server.makeRequest<protocol.QuickFixResponse>(protocol.Requests.CodeCheck, request, token);
}

export async function blockStructure(
    server: OmniSharpServer,
    request: protocol.V2.BlockStructureRequest,
    token: vscode.CancellationToken
) {
    return server.makeRequest<protocol.V2.BlockStructureResponse>(protocol.V2.Requests.BlockStructure, request, token);
}

export async function codeStructure(
    server: OmniSharpServer,
    request: protocol.V2.Structure.CodeStructureRequest,
    token: vscode.CancellationToken
) {
    return server.makeRequest<protocol.V2.Structure.CodeStructureResponse>(
        protocol.V2.Requests.CodeStructure,
        request,
        token
    );
}

export async function discoverTests(server: OmniSharpServer, request: protocol.V2.DiscoverTestsRequest) {
    return server.makeRequest<protocol.V2.DiscoverTestsResponse>(protocol.V2.Requests.DiscoverTests, request);
}

export async function filesChanged(server: OmniSharpServer, requests: protocol.Request[]) {
    return server.makeRequest<void>(protocol.Requests.FilesChanged, requests);
}

export async function findImplementations(
    server: OmniSharpServer,
    request: protocol.FindImplementationsRequest,
    token: vscode.CancellationToken
) {
    return server.makeRequest<protocol.QuickFixResponse>(protocol.Requests.FindImplementations, request, token);
}

export async function findSymbols(
    server: OmniSharpServer,
    request: protocol.FindSymbolsRequest,
    token: vscode.CancellationToken
) {
    return server.makeRequest<protocol.FindSymbolsResponse>(protocol.Requests.FindSymbols, request, token);
}

export async function runFixAll(
    server: OmniSharpServer,
    request: protocol.RunFixAllRequest
): Promise<protocol.RunFixAllActionResponse> {
    return server.makeRequest<protocol.RunFixAllActionResponse>(protocol.Requests.RunFixAll, request);
}

export async function getFixAll(
    server: OmniSharpServer,
    request: protocol.GetFixAllRequest
): Promise<protocol.GetFixAllResponse> {
    return server.makeRequest<protocol.GetFixAllResponse>(protocol.Requests.GetFixAll, request);
}

export async function findUsages(
    server: OmniSharpServer,
    request: protocol.FindUsagesRequest,
    token: vscode.CancellationToken
) {
    return server.makeRequest<protocol.FindSymbolsResponse>(protocol.Requests.FindUsages, request, token);
}

export async function formatAfterKeystroke(
    server: OmniSharpServer,
    request: protocol.FormatAfterKeystrokeRequest,
    token: vscode.CancellationToken
) {
    return server.makeRequest<protocol.FormatRangeResponse>(protocol.Requests.FormatAfterKeystroke, request, token);
}

export async function formatRange(
    server: OmniSharpServer,
    request: protocol.FormatRangeRequest,
    token: vscode.CancellationToken
) {
    return server.makeRequest<protocol.FormatRangeResponse>(protocol.Requests.FormatRange, request, token);
}

export async function getCodeActions(
    server: OmniSharpServer,
    request: protocol.V2.GetCodeActionsRequest,
    token: vscode.CancellationToken
) {
    return server.makeRequest<protocol.V2.GetCodeActionsResponse>(protocol.V2.Requests.GetCodeActions, request, token);
}

export async function goToDefinition(
    server: OmniSharpServer,
    request: protocol.V2.GoToDefinitionRequest,
    token: vscode.CancellationToken
) {
    return server.makeRequest<protocol.V2.GoToDefinitionResponse>(protocol.V2.Requests.GoToDefinition, request, token);
}

export async function goToTypeDefinition(
    server: OmniSharpServer,
    request: protocol.GoToTypeDefinitionRequest,
    token: vscode.CancellationToken
) {
    return server.makeRequest<protocol.GoToTypeDefinitionResponse>(
        protocol.Requests.GoToTypeDefinition,
        request,
        token
    );
}

export async function getSourceGeneratedFile(
    server: OmniSharpServer,
    request: protocol.SourceGeneratedFileRequest,
    token: vscode.CancellationToken
) {
    return server.makeRequest<protocol.SourceGeneratedFileResponse>(
        protocol.Requests.SourceGeneratedFile,
        request,
        token
    );
}

export async function getUpdatedSourceGeneratedFile(
    server: OmniSharpServer,
    request: protocol.UpdateSourceGeneratedFileRequest
) {
    return server.makeRequest<protocol.UpdateSourceGeneratedFileResponse>(
        protocol.Requests.UpdateSourceGeneratedFile,
        request
    );
}

export async function sourceGeneratedFileClosed(server: OmniSharpServer, request: protocol.SourceGeneratedFileRequest) {
    return server.makeRequest(protocol.Requests.SourceGeneratedFileClosed, request);
}

export async function rename(
    server: OmniSharpServer,
    request: protocol.RenameRequest,
    token: vscode.CancellationToken
) {
    return server.makeRequest<protocol.RenameResponse>(protocol.Requests.Rename, request, token);
}

export async function requestProjectInformation(server: OmniSharpServer, request: protocol.Request) {
    return server.makeRequest<protocol.ProjectInformationResponse>(protocol.Requests.Project, request);
}

export async function requestWorkspaceInformation(server: OmniSharpServer) {
    const response = await server.makeRequest<protocol.WorkspaceInformationResponse>(protocol.Requests.Projects);
    if (response.MsBuild && response.MsBuild.Projects) {

        for (const project of response.MsBuild.Projects) {
            project.IsWebProject = isWebProject(project.Path);

            const isProjectBlazorWebAssemblyProject = await isBlazorWebAssemblyProject(project.Path);

            const targetsDotnetCore =
                findNetCoreTargetFramework(project.TargetFrameworks.map((tf) => tf.ShortName)) !== undefined;
            const isProjectBlazorWebAssemblyHosted = isBlazorWebAssemblyHosted(
                project.IsExe,
                project.IsWebProject,
                isProjectBlazorWebAssemblyProject,
                targetsDotnetCore
            );

            project.IsBlazorWebAssemblyHosted = isProjectBlazorWebAssemblyHosted;
<<<<<<< HEAD
            project.IsBlazorWebAssemblyStandalone = isProjectBlazorWebAssemblyProject && !project.IsBlazorWebAssemblyHosted;
=======
            project.IsBlazorWebAssemblyStandalone =
                isProjectBlazorWebAssemblyProject && !project.IsBlazorWebAssemblyHosted;

            blazorWebAssemblyProjectFound = blazorWebAssemblyProjectFound || isProjectBlazorWebAssemblyProject;
        }

        if (blazorWebAssemblyProjectFound && !vscode.extensions.getExtension('ms-dotnettools.blazorwasm-companion')) {
            // No need to await this call, we don't depend on the prompt being shown.
            showBlazorDebuggingExtensionPrompt(server);
>>>>>>> e5c352d8
        }
    }

    return response;
}

export async function runCodeAction(server: OmniSharpServer, request: protocol.V2.RunCodeActionRequest) {
    return server.makeRequest<protocol.V2.RunCodeActionResponse>(protocol.V2.Requests.RunCodeAction, request);
}

export async function signatureHelp(
    server: OmniSharpServer,
    request: protocol.Request,
    token: vscode.CancellationToken
) {
    return server.makeRequest<protocol.SignatureHelp>(protocol.Requests.SignatureHelp, request, token);
}

export async function typeLookup(
    server: OmniSharpServer,
    request: protocol.TypeLookupRequest,
    token: vscode.CancellationToken
) {
    return server.makeRequest<protocol.TypeLookupResponse>(protocol.Requests.TypeLookup, request, token);
}

export async function updateBuffer(server: OmniSharpServer, request: protocol.UpdateBufferRequest) {
    return server.makeRequest<boolean>(protocol.Requests.UpdateBuffer, request);
}

export async function getMetadata(server: OmniSharpServer, request: protocol.MetadataRequest) {
    return server.makeRequest<protocol.MetadataResponse>(protocol.Requests.Metadata, request);
}

export async function reAnalyze(server: OmniSharpServer, request: protocol.ReAnalyzeRequest) {
    return server.makeRequest<Record<string, never>>(protocol.Requests.ReAnalyze, request);
}

export async function getTestStartInfo(server: OmniSharpServer, request: protocol.V2.GetTestStartInfoRequest) {
    return server.makeRequest<protocol.V2.GetTestStartInfoResponse>(protocol.V2.Requests.GetTestStartInfo, request);
}

export async function runTest(server: OmniSharpServer, request: protocol.V2.RunTestRequest) {
    return server.makeRequest<protocol.V2.RunTestResponse>(protocol.V2.Requests.RunTest, request);
}

export async function runTestsInClass(server: OmniSharpServer, request: protocol.V2.RunTestsInClassRequest) {
    return server.makeRequest<protocol.V2.RunTestResponse>(protocol.V2.Requests.RunAllTestsInClass, request);
}

export async function runTestsInContext(server: OmniSharpServer, request: protocol.V2.RunTestsInContextRequest) {
    return server.makeRequest<protocol.V2.RunTestResponse>(protocol.V2.Requests.RunTestsInContext, request);
}

export async function debugTestGetStartInfo(
    server: OmniSharpServer,
    request: protocol.V2.DebugTestGetStartInfoRequest
) {
    return server.makeRequest<protocol.V2.DebugTestGetStartInfoResponse>(
        protocol.V2.Requests.DebugTestGetStartInfo,
        request
    );
}

export async function debugTestClassGetStartInfo(
    server: OmniSharpServer,
    request: protocol.V2.DebugTestClassGetStartInfoRequest
) {
    return server.makeRequest<protocol.V2.DebugTestGetStartInfoResponse>(
        protocol.V2.Requests.DebugTestsInClassGetStartInfo,
        request
    );
}

export async function debugTestsInContextGetStartInfo(
    server: OmniSharpServer,
    request: protocol.V2.DebugTestsInContextGetStartInfoRequest
) {
    return server.makeRequest<protocol.V2.DebugTestGetStartInfoResponse>(
        protocol.V2.Requests.DebugTestsInContextGetStartInfo,
        request
    );
}

export async function debugTestLaunch(server: OmniSharpServer, request: protocol.V2.DebugTestLaunchRequest) {
    return server.makeRequest0(protocol.V2.Requests.DebugTestLaunch, request);
}

export async function debugTestStop(server: OmniSharpServer, request: protocol.V2.DebugTestStopRequest) {
    return server.makeRequest0(protocol.V2.Requests.DebugTestStop, request);
}

export async function getSemanticHighlights(server: OmniSharpServer, request: protocol.V2.SemanticHighlightRequest) {
    return server.makeRequest<protocol.V2.SemanticHighlightResponse>(protocol.V2.Requests.Highlight, request);
}

export async function getQuickInfo(
    server: OmniSharpServer,
    request: protocol.QuickInfoRequest,
    token: CancellationToken
) {
    return server.makeRequest<protocol.QuickInfoResponse>(protocol.Requests.QuickInfo, request, token);
}

export async function getCompletion(
    server: OmniSharpServer,
    request: protocol.CompletionRequest,
    context: vscode.CancellationToken
) {
    return server.makeRequest<protocol.CompletionResponse>(protocol.Requests.Completion, request, context);
}

export async function getCompletionResolve(
    server: OmniSharpServer,
    request: protocol.CompletionResolveRequest,
    context: vscode.CancellationToken
) {
    return server.makeRequest<protocol.CompletionResolveResponse>(
        protocol.Requests.CompletionResolve,
        request,
        context
    );
}

export async function getCompletionAfterInsert(
    server: OmniSharpServer,
    request: protocol.CompletionAfterInsertionRequest
) {
    return server.makeRequest<protocol.CompletionAfterInsertResponse>(protocol.Requests.CompletionAfterInsert, request);
}

export async function fileOpen(server: OmniSharpServer, request: protocol.Request) {
    return server.makeRequest<void>(protocol.Requests.FileOpen, request);
}

export async function fileClose(server: OmniSharpServer, request: protocol.Request) {
    return server.makeRequest<void>(protocol.Requests.FileClose, request);
}

export function isNetCoreProject(project: protocol.MSBuildProject) {
    return (
        project.TargetFrameworks.find(
            (tf) => tf.ShortName.startsWith('netcoreapp') || tf.ShortName.startsWith('netstandard')
        ) !== undefined
    );
}

export async function getInlayHints(
    server: OmniSharpServer,
    request: protocol.InlayHintRequest,
    context: vscode.CancellationToken
) {
    return server.makeRequest<protocol.InlayHintResponse>(protocol.Requests.InlayHint, request, context);
}

export async function resolveInlayHints(
    server: OmniSharpServer,
    request: protocol.InlayHintResolve,
    context: vscode.CancellationToken
) {
    return server.makeRequest<protocol.InlayHint>(protocol.Requests.InlayHintResolve, request, context);
}

<<<<<<< HEAD
function isBlazorWebAssemblyHosted(project: protocol.MSBuildProject, isProjectBlazorWebAssemblyProject: boolean): boolean {
    if (!isProjectBlazorWebAssemblyProject) {
        return false;
    }

    if (!project.IsExe) {
        return false;
    }

    if (!project.IsWebProject) {
        return false;
    }

    if (protocol.findNetCoreAppTargetFramework(project) === undefined) {
        return false;
    }

    return true;
}

async function isBlazorWebAssemblyProject(project: MSBuildProject): Promise<boolean> {
    const projectDirectory = path.dirname(project.Path);
    const launchSettingsPath = path.join(projectDirectory, 'Properties', 'launchSettings.json');

    try {
        if (!fs.pathExistsSync(launchSettingsPath)) {
            return false;
        }

        const launchSettingContent = fs.readFileSync(launchSettingsPath);
        if (!launchSettingContent) {
            return false;
        }

        if (launchSettingContent.indexOf('"inspectUri"') > 0) {
            return true;
        }
    } catch {
        // Swallow IO errors from reading the launchSettings.json files
    }

    return false;
}

function isWebProject(project: MSBuildProject): boolean {
    let projectFileText = fs.readFileSync(project.Path, 'utf8');

    // Assume that this is an MSBuild project. In that case, look for the 'Sdk="Microsoft.NET.Sdk.Web"' attribute.
    // TODO: Have OmniSharp provide the list of SDKs used by a project and check that list instead.
    return projectFileText.toLowerCase().indexOf('sdk="microsoft.net.sdk.web"') >= 0;
=======
async function showBlazorDebuggingExtensionPrompt(server: OmniSharpServer) {
    const promptShownKey = 'blazor_debugging_extension_prompt_shown';
    if (!server.sessionProperties[promptShownKey]) {
        server.sessionProperties[promptShownKey] = true;

        const msg = 'The Blazor WASM Debugging Extension is required to debug Blazor WASM apps in VS Code.';
        const result = await vscode.window.showInformationMessage(msg, 'Install Extension', 'Close');
        if (result === 'Install Extension') {
            const uriToOpen = vscode.Uri.parse('vscode:extension/ms-dotnettools.blazorwasm-companion');
            await vscode.commands.executeCommand('vscode.open', uriToOpen);
        }
    }
>>>>>>> e5c352d8
}<|MERGE_RESOLUTION|>--- conflicted
+++ resolved
@@ -185,19 +185,9 @@
             );
 
             project.IsBlazorWebAssemblyHosted = isProjectBlazorWebAssemblyHosted;
-<<<<<<< HEAD
-            project.IsBlazorWebAssemblyStandalone = isProjectBlazorWebAssemblyProject && !project.IsBlazorWebAssemblyHosted;
-=======
             project.IsBlazorWebAssemblyStandalone =
                 isProjectBlazorWebAssemblyProject && !project.IsBlazorWebAssemblyHosted;
 
-            blazorWebAssemblyProjectFound = blazorWebAssemblyProjectFound || isProjectBlazorWebAssemblyProject;
-        }
-
-        if (blazorWebAssemblyProjectFound && !vscode.extensions.getExtension('ms-dotnettools.blazorwasm-companion')) {
-            // No need to await this call, we don't depend on the prompt being shown.
-            showBlazorDebuggingExtensionPrompt(server);
->>>>>>> e5c352d8
         }
     }
 
@@ -359,71 +349,4 @@
     context: vscode.CancellationToken
 ) {
     return server.makeRequest<protocol.InlayHint>(protocol.Requests.InlayHintResolve, request, context);
-}
-
-<<<<<<< HEAD
-function isBlazorWebAssemblyHosted(project: protocol.MSBuildProject, isProjectBlazorWebAssemblyProject: boolean): boolean {
-    if (!isProjectBlazorWebAssemblyProject) {
-        return false;
-    }
-
-    if (!project.IsExe) {
-        return false;
-    }
-
-    if (!project.IsWebProject) {
-        return false;
-    }
-
-    if (protocol.findNetCoreAppTargetFramework(project) === undefined) {
-        return false;
-    }
-
-    return true;
-}
-
-async function isBlazorWebAssemblyProject(project: MSBuildProject): Promise<boolean> {
-    const projectDirectory = path.dirname(project.Path);
-    const launchSettingsPath = path.join(projectDirectory, 'Properties', 'launchSettings.json');
-
-    try {
-        if (!fs.pathExistsSync(launchSettingsPath)) {
-            return false;
-        }
-
-        const launchSettingContent = fs.readFileSync(launchSettingsPath);
-        if (!launchSettingContent) {
-            return false;
-        }
-
-        if (launchSettingContent.indexOf('"inspectUri"') > 0) {
-            return true;
-        }
-    } catch {
-        // Swallow IO errors from reading the launchSettings.json files
-    }
-
-    return false;
-}
-
-function isWebProject(project: MSBuildProject): boolean {
-    let projectFileText = fs.readFileSync(project.Path, 'utf8');
-
-    // Assume that this is an MSBuild project. In that case, look for the 'Sdk="Microsoft.NET.Sdk.Web"' attribute.
-    // TODO: Have OmniSharp provide the list of SDKs used by a project and check that list instead.
-    return projectFileText.toLowerCase().indexOf('sdk="microsoft.net.sdk.web"') >= 0;
-=======
-async function showBlazorDebuggingExtensionPrompt(server: OmniSharpServer) {
-    const promptShownKey = 'blazor_debugging_extension_prompt_shown';
-    if (!server.sessionProperties[promptShownKey]) {
-        server.sessionProperties[promptShownKey] = true;
-
-        const msg = 'The Blazor WASM Debugging Extension is required to debug Blazor WASM apps in VS Code.';
-        const result = await vscode.window.showInformationMessage(msg, 'Install Extension', 'Close');
-        if (result === 'Install Extension') {
-            const uriToOpen = vscode.Uri.parse('vscode:extension/ms-dotnettools.blazorwasm-companion');
-            await vscode.commands.executeCommand('vscode.open', uriToOpen);
-        }
-    }
->>>>>>> e5c352d8
 }