--- conflicted
+++ resolved
@@ -59,16 +59,13 @@
         language: 'csharp',
     };
 
-<<<<<<< HEAD
-    const disposables = new CompositeDisposable();
-=======
     let useRoslynLsp = process.env.ROSLYN_LSP;
     if (useRoslynLsp) {
         activateRoslynLanguageServer(context);
         return;
     }
 
->>>>>>> 3a7fc2ce
+    const disposables = new CompositeDisposable();
     const options = optionProvider.GetLatestOptions();
     const omnisharpMonoResolver = new OmniSharpMonoResolver(getMonoVersion);
     const omnisharpDotnetResolver = new OmniSharpDotnetResolver(platformInfo);
