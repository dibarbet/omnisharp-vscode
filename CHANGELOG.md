--- conflicted
+++ resolved
@@ -12,13 +12,10 @@
 ## 1.20.0 (Not yet released)
 
 * Updated the auto-generated launch.json to use new mechanism for starting web browser. For more information: https://aka.ms/VSCode-CS-LaunchJson-WebBrowser
-<<<<<<< HEAD
 * Improved support for .NET Core 3
 * Updates to Razor support
 * Made QuickInfo display more consistent with Visual Studio. ([#2610](https://github.com/OmniSharp/omnisharp-vscode/issues/2610))  (_Contributed by_ [@paladique](https://github.com/paladique))(PR: [#3090](https://github.com/OmniSharp/omnisharp-vscode/pull/3090/))
-=======
 * Added support for fading unnecessary code and using statements [#2873](https://github.com/OmniSharp/omnisharp-vscode/pull/2873)
->>>>>>> 74090aed
 
 ## 1.19.1 (May 6, 2019)
 
