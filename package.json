{
  "name": "csharp",
  "publisher": "ms-vscode",
  "version": "1.17.0-beta3",
  "description": "C# for Visual Studio Code (powered by OmniSharp).",
  "displayName": "C#",
  "author": "Microsoft Corporation",
  "license": "SEE LICENSE IN RuntimeLicenses/license.txt",
  "icon": "images/csharpIcon.png",
  "preview": false,
  "bugs": {
    "url": "https://github.com/OmniSharp/omnisharp-vscode/issues"
  },
  "repository": {
    "type": "git",
    "url": "https://github.com/OmniSharp/omnisharp-vscode.git"
  },
  "categories": [
    "Debuggers",
    "Programming Languages",
    "Linters",
    "Snippets"
  ],
  "keywords": [
    "multi-root ready"
  ],
  "defaults": {
    "omniSharp": "1.32.6"
  },
  "main": "./out/src/main",
  "scripts": {
    "vscode:prepublish": "tsc -p ./",
    "compile": "tsc -p ./ && gulp tslint",
    "watch": "tsc -watch -p ./",
    "tdd": "mocha --opts ./mocha.opts --watch --watch-extensions ts test/unitTests/**/*.test.ts*",
    "test": "gulp test",
    "test:unit": "gulp test:unit",
    "test:feature": "gulp test:feature",
    "test:integration": "gulp test:integration",
    "test:integration:singleCsproj": "gulp test:integration:singleCsproj",
    "test:integration:slnWithCsproj": "gulp test:integration:slnWithCsproj",
    "test:release": "mocha --opts ./mocha.opts test/releaseTests/**/*.test.ts",
    "test:artifacts": "mocha --opts ./mocha.opts test/artifactTests/**/*.test.ts",
    "postinstall": "node ./node_modules/vscode/bin/install",
    "cov:instrument": "gulp cov:instrument",
    "cov:merge": "gulp cov:merge",
    "cov:merge-html": "gulp cov:merge-html",
    "cov:report": "npm-run-all cov:report:integration cov:report:unit",
    "cov:report:unit": "gulp cov:report:unit",
    "cov:report:integration": "gulp cov:report:integration",
    "unpackage:vsix": "gulp vsix:release:unpackage",
    "gulp": "gulp"
  },
  "nyc": {
    "include": [
      "src/**/*.ts",
      "src/**/*.tsx"
    ],
    "extension": [
      ".ts",
      ".tsx"
    ],
    "require": [
      "ts-node/register",
      "source-map-support/register"
    ],
    "sourceMap": true,
    "instrument": true
  },
  "dependencies": {
    "async-file": "2.0.2",
    "fs-extra": "5.0.0",
    "http-proxy-agent": "2.1.0",
    "https-proxy-agent": "2.2.1",
    "jsonc-parser": "1.0.0",
    "microsoft.aspnetcore.razor.vscode": "https://download.visualstudio.microsoft.com/download/pr/273c49f3-fc9b-4140-bc65-b47b9ac61267/84c3319bc81e794e873cb931084cb6c8/microsoft.aspnetcore.razor.vscode-1.0.0-alpha1-20181003.5.tgz",
    "mkdirp": "0.5.1",
    "node-filter-async": "0.0.4",
    "open": "*",
    "remove-bom-buffer": "3.0.0",
    "request-light": "0.2.2",
    "rxjs": "5.5.6",
    "semver": "*",
    "strip-bom": "3.0.0",
    "tmp": "0.0.33",
    "vscode-debugprotocol": "1.6.1",
<<<<<<< HEAD
    "vscode-extension-telemetry": "0.0.22",
=======
    "vscode-extension-telemetry": "0.0.15",
>>>>>>> cfeb160d
    "yauzl": "2.10.0"
  },
  "devDependencies": {
    "@types/archiver": "2.1.1",
    "@types/chai": "4.1.2",
    "@types/chai-arrays": "1.0.2",
    "@types/chai-as-promised": "7.1.0",
    "@types/chai-string": "1.4.0",
    "@types/del": "3.0.1",
    "@types/fs-extra": "5.0.1",
    "@types/gulp": "4.0.5",
    "@types/gulp-mocha": "0.0.32",
    "@types/istanbul": "0.4.30",
    "@types/minimist": "1.2.0",
    "@types/mkdirp": "0.5.2",
    "@types/mocha": "2.2.48",
    "@types/node": "9.4.7",
    "@types/semver": "5.5.0",
    "@types/tmp": "0.0.33",
    "@types/yauzl": "2.9.0",
    "archiver": "2.1.1",
    "async-child-process": "1.1.1",
    "async-shelljs": "0.1.2",
    "chai": "4.1.2",
    "chai-arrays": "2.0.0",
    "chai-as-promised": "7.1.1",
    "chai-fs": "2.0.0",
    "chai-string": "1.4.0",
    "codecov": "3.0.2",
    "copyfiles": "2.0.0",
    "cross-env": "5.1.4",
    "del": "3.0.0",
    "get-port": "3.2.0",
    "glob-promise": "3.4.0",
    "gulp": "4.0.0",
    "gulp-mocha": "5.0.0",
    "gulp-tslint": "8.1.3",
    "istanbul": "0.4.5",
    "ltcdr": "2.2.1",
    "minimist": "1.2.0",
    "mocha": "5.0.4",
    "mocha-typescript": "1.1.12",
    "mock-http-server": "0.2.0",
    "npm-run-all": "4.1.2",
    "nyc": "11.8.0",
    "plist": "3.0.1",
    "remap-istanbul": "0.11.0",
    "source-map-support": "0.5.4",
    "ts-node": "6.0.3",
    "tslint": "5.10.0",
    "tslint-microsoft-contrib": "5.0.3",
    "tslint-no-unused-expression-chai": "0.1.3",
    "typescript": "2.8.3",
    "unzip2": "0.2.5",
    "vsce": "1.40.0",
    "vscode": "1.1.18"
  },
  "runtimeDependencies": [
    {
      "description": "OmniSharp for Windows (.NET 4.6 / x86)",
      "url": "https://download.visualstudio.microsoft.com/download/pr/a8501982-f057-4675-bf2f-57e4aa9f0990/565cf2c817915cbc195aeb80aae689bf/omnisharp-win-x86-1.32.6.zip",
      "fallbackUrl": "https://omnisharpdownload.blob.core.windows.net/ext/omnisharp-win-x86-1.32.6.zip",
      "installPath": ".omnisharp/1.32.6",
      "platforms": [
        "win32"
      ],
      "architectures": [
        "x86"
      ],
      "installTestPath": "./.omnisharp/1.32.6/OmniSharp.exe",
      "platformId": "win-x86"
    },
    {
      "description": "OmniSharp for Windows (.NET 4.6 / x64)",
      "url": "https://download.visualstudio.microsoft.com/download/pr/a8501982-f057-4675-bf2f-57e4aa9f0990/d8160db4ef128b9f00a06079bb6b881c/omnisharp-win-x64-1.32.6.zip",
      "fallbackUrl": "https://omnisharpdownload.blob.core.windows.net/ext/omnisharp-win-x64-1.32.6.zip",
      "installPath": ".omnisharp/1.32.6",
      "platforms": [
        "win32"
      ],
      "architectures": [
        "x86_64"
      ],
      "installTestPath": "./.omnisharp/1.32.6/OmniSharp.exe",
      "platformId": "win-x64"
    },
    {
      "description": "OmniSharp for OSX",
      "url": "https://download.visualstudio.microsoft.com/download/pr/a8501982-f057-4675-bf2f-57e4aa9f0990/f175b994e2c0a97ea7b874dafec7f303/omnisharp-osx-1.32.6.zip",
      "fallbackUrl": "https://omnisharpdownload.blob.core.windows.net/ext/omnisharp-osx-1.32.6.zip",
      "installPath": ".omnisharp/1.32.6",
      "platforms": [
        "darwin"
      ],
      "binaries": [
        "./mono.osx",
        "./run"
      ],
      "installTestPath": "./.omnisharp/1.32.6/run",
      "platformId": "osx"
    },
    {
      "description": "OmniSharp for Linux (x86)",
      "url": "https://download.visualstudio.microsoft.com/download/pr/a8501982-f057-4675-bf2f-57e4aa9f0990/fd26229db4a660c6f2f13306f945003a/omnisharp-linux-x86-1.32.6.zip",
      "fallbackUrl": "https://omnisharpdownload.blob.core.windows.net/ext/omnisharp-linux-x86-1.32.6.zip",
      "installPath": ".omnisharp/1.32.6",
      "platforms": [
        "linux"
      ],
      "architectures": [
        "x86",
        "i686"
      ],
      "binaries": [
        "./mono.linux-x86",
        "./run"
      ],
      "installTestPath": "./.omnisharp/1.32.6/run",
      "platformId": "linux-x86"
    },
    {
      "description": "OmniSharp for Linux (x64)",
      "url": "https://download.visualstudio.microsoft.com/download/pr/a8501982-f057-4675-bf2f-57e4aa9f0990/e38c538d4d8155b49031b1d8eb9b13fd/omnisharp-linux-x64-1.32.6.zip",
      "fallbackUrl": "https://omnisharpdownload.blob.core.windows.net/ext/omnisharp-linux-x64-1.32.6.zip",
      "installPath": ".omnisharp/1.32.6",
      "platforms": [
        "linux"
      ],
      "architectures": [
        "x86_64"
      ],
      "binaries": [
        "./mono.linux-x86_64",
        "./run"
      ],
      "installTestPath": "./.omnisharp/1.32.6/run",
      "platformId": "linux-x64"
    },
    {
      "description": ".NET Core Debugger (Windows / x64)",
      "url": "https://download.visualstudio.microsoft.com/download/pr/b04322ea-547b-42b1-86d9-8489befa85cb/78cc7fe92df55ec751fa04231fe4a76f/coreclr-debug-win7-x64.zip",
      "fallbackUrl": "https://vsdebugger.blob.core.windows.net/coreclr-debug-1-16-0/coreclr-debug-win7-x64.zip",
      "installPath": ".debugger",
      "platforms": [
        "win32"
      ],
      "architectures": [
        "x86_64"
      ],
      "installTestPath": "./.debugger/vsdbg-ui.exe"
    },
    {
      "description": ".NET Core Debugger (macOS / x64)",
      "url": "https://download.visualstudio.microsoft.com/download/pr/b04322ea-547b-42b1-86d9-8489befa85cb/2aa44d6a3b45199178833506704024c8/coreclr-debug-osx-x64.zip",
      "fallbackUrl": "https://vsdebugger.blob.core.windows.net/coreclr-debug-1-16-0/coreclr-debug-osx-x64.zip",
      "installPath": ".debugger",
      "platforms": [
        "darwin"
      ],
      "architectures": [
        "x86_64"
      ],
      "binaries": [
        "./vsdbg-ui",
        "./vsdbg"
      ],
      "installTestPath": "./.debugger/vsdbg-ui"
    },
    {
      "description": ".NET Core Debugger (linux / x64)",
      "url": "https://download.visualstudio.microsoft.com/download/pr/b04322ea-547b-42b1-86d9-8489befa85cb/8a007d22a9733f620f86c87d5b2d66d4/coreclr-debug-linux-x64.zip",
      "fallbackUrl": "https://vsdebugger.blob.core.windows.net/coreclr-debug-1-16-0/coreclr-debug-linux-x64.zip",
      "installPath": ".debugger",
      "platforms": [
        "linux"
      ],
      "architectures": [
        "x86_64"
      ],
      "binaries": [
        "./vsdbg-ui",
        "./vsdbg"
      ],
      "installTestPath": "./.debugger/vsdbg-ui"
    },
    {
      "description": "Razor Language Server (Windows / x64)",
      "url": "https://download.visualstudio.microsoft.com/download/pr/273c49f3-fc9b-4140-bc65-b47b9ac61267/f14ac3d133fbd3ec940741c7e5ea270a/razorlanguageserver-win-x64-1.0.0-alpha1-20181003.5.zip",
      "installPath": ".razor",
      "platforms": [
        "win32"
      ],
      "architectures": [
        "x86_64"
      ]
    },
    {
      "description": "Razor Language Server (Windows / x86)",
      "url": "https://download.visualstudio.microsoft.com/download/pr/273c49f3-fc9b-4140-bc65-b47b9ac61267/2650922e18baf2470fa1e7eb3b7fcd6a/razorlanguageserver-win-x86-1.0.0-alpha1-20181003.5.zip",
      "installPath": ".razor",
      "platforms": [
        "win32"
      ],
      "architectures": [
        "x86"
      ]
    },
    {
      "description": "Razor Language Server (Linux / x64)",
      "url": "https://download.visualstudio.microsoft.com/download/pr/273c49f3-fc9b-4140-bc65-b47b9ac61267/90ec9047fa008298d85e3abc15866818/razorlanguageserver-linux-x64-1.0.0-alpha1-20181003.5.zip",
      "installPath": ".razor",
      "platforms": [
        "linux"
      ],
      "architectures": [
        "x86_64"
      ],
      "binaries": [
        "./rzls"
      ]
    },
    {
      "description": "Razor Language Server (macOS / x64)",
      "url": "https://download.visualstudio.microsoft.com/download/pr/273c49f3-fc9b-4140-bc65-b47b9ac61267/ef4d3d9d01cd5cffd41095de48e466a8/razorlanguageserver-osx-x64-1.0.0-alpha1-20181003.5.zip",
      "installPath": ".razor",
      "platforms": [
        "darwin"
      ],
      "architectures": [
        "x86_64"
      ],
      "binaries": [
        "./rzls"
      ]
    }
  ],
  "engines": {
    "vscode": "^1.26.0"
  },
  "activationEvents": [
    "onDebug",
    "onLanguage:csharp",
    "onLanguage:aspnetcorerazor",
    "onCommand:o.restart",
    "onCommand:o.pickProjectAndStart",
    "onCommand:o.showOutput",
    "onCommand:dotnet.restore.project",
    "onCommand:dotnet.restore.all",
    "onCommand:dotnet.generateAssets",
    "onCommand:csharp.downloadDebugger",
    "onCommand:csharp.listProcess",
    "onCommand:csharp.listRemoteProcess",
    "workspaceContains:project.json",
    "workspaceContains:*.csproj",
    "workspaceContains:*.sln",
    "workspaceContains:*.csx",
    "workspaceContains:*.cake",
    "workspaceContains:**/*.csproj",
    "workspaceContains:**/*.sln",
    "workspaceContains:**/*.csx",
    "workspaceContains:**/*.cake"
  ],
  "contributes": {
    "configuration": {
      "title": "C# configuration",
      "properties": {
        "csharp.format.enable": {
          "type": "boolean",
          "default": true,
          "description": "Enable/disable default C# formatter (requires restart)."
        },
        "csharp.suppressDotnetInstallWarning": {
          "type": "boolean",
          "default": false,
          "description": "Suppress the warning that the .NET CLI is not on the path."
        },
        "csharp.unitTestDebuggingOptions": {
          "type": "object",
          "description": "Options to use with the debugger when launching for unit test debugging. Any launch.json option is valid here.",
          "default": {},
          "properties": {
            "sourceFileMap": {
              "type": "object",
              "description": "Optional source file mappings passed to the debug engine. Example: '{ \"C:\\foo\":\"/home/user/foo\" }'",
              "additionalProperties": {
                "type": "string"
              },
              "default": {
                "<insert-source-path-here>": "<insert-target-path-here>"
              }
            },
            "justMyCode": {
              "type": "boolean",
              "description": "Optional flag to only show user code.",
              "default": true
            },
            "requireExactSource": {
              "type": "boolean",
              "description": "Optional flag to require current source code to match the pdb.",
              "default": true
            },
            "enableStepFiltering": {
              "type": "boolean",
              "description": "Optional flag to enable stepping over Properties and Operators.",
              "default": true
            },
            "logging": {
              "description": "Optional flags to determine what types of messages should be logged to the output window.",
              "type": "object",
              "required": [],
              "default": {},
              "properties": {
                "exceptions": {
                  "type": "boolean",
                  "description": "Optional flag to determine whether exception messages should be logged to the output window.",
                  "default": true
                },
                "moduleLoad": {
                  "type": "boolean",
                  "description": "Optional flag to determine whether module load events should be logged to the output window.",
                  "default": true
                },
                "programOutput": {
                  "type": "boolean",
                  "description": "Optional flag to determine whether program output should be logged to the output window when not using an external console.",
                  "default": true
                },
                "engineLogging": {
                  "type": "boolean",
                  "description": "Optional flag to determine whether diagnostic engine logs should be logged to the output window.",
                  "default": false
                },
                "browserStdOut": {
                  "type": "boolean",
                  "description": "Optional flag to determine if stdout text from the launching the web browser should be logged to the output window.",
                  "default": true
                }
              }
            },
            "suppressJITOptimizations": {
              "type": "boolean",
              "description": "If true, when an optimized module (.dll compiled in the Release configuration) loads in the target process, the debugger will ask the Just-In-Time compiler to generate code with optimizations disabled. For more information: https://aka.ms/VSCode-CS-LaunchJson#suppress-jit-optimizations",
              "default": false
            },
            "symbolOptions": {
              "description": "Options to control how symbols (.pdb files) are found and loaded.",
              "default": {
                "searchPaths": [],
                "searchMicrosoftSymbolServer": false
              },
              "type": "object",
              "properties": {
                "searchPaths": {
                  "type": "array",
                  "items": {
                    "type": "string"
                  },
                  "description": "Array of symbol server URLs (example: http​://MyExampleSymbolServer) or directories (example: /build/symbols) to search for .pdb files. These directories will be searched in addition to the default locations -- next to the module and the path where the pdb was originally dropped to.",
                  "default": []
                },
                "searchMicrosoftSymbolServer": {
                  "type": "boolean",
                  "description": "If 'true' the Microsoft Symbol server (https​://msdl.microsoft.com​/download/symbols) is added to the symbols search path. If unspecified, this option defaults to 'false'.",
                  "default": false
                },
                "cachePath": {
                  "type": "string",
                  "description": "Directory where symbols downloaded from symbol servers should be cached. If unspecified, on Windows the debugger will default to %TEMP%\\SymbolCache, and on Linux and macOS the debugger will default to ~/.vsdbg/SymbolCache.",
                  "default": "~/.vsdbg/SymbolCache"
                },
                "moduleFilter": {
                  "description": "Provides options to control which modules (.dll files) the debugger will attempt to load symbols (.pdb files) for.",
                  "default": {
                    "mode": "loadAllButExcluded",
                    "excludedModules": []
                  },
                  "type": "object",
                  "required": [
                    "mode"
                  ],
                  "properties": {
                    "mode": {
                      "type": "string",
                      "enum": [
                        "loadAllButExcluded",
                        "loadOnlyIncluded"
                      ],
                      "enumDescriptions": [
                        "Load symbols for all modules unless the module is in the 'excludedModules' array.",
                        "Do not attempt to load symbols for ANY module unless it is in the 'includedModules' array, or it is included through the 'includeSymbolsNextToModules' setting."
                      ],
                      "description": "Controls which of the two basic operating modes the module filter operates in.",
                      "default": "loadAllButExcluded"
                    },
                    "excludedModules": {
                      "type": "array",
                      "items": {
                        "type": "string"
                      },
                      "description": "Array of modules that the debugger should NOT load symbols for. Wildcards (example: MyCompany.*.dll) are supported.\n\nThis property is ignored unless 'mode' is set to 'loadAllButExcluded'.",
                      "default": []
                    },
                    "includedModules": {
                      "type": "array",
                      "items": {
                        "type": "string"
                      },
                      "description": "Array of modules that the debugger should load symbols for. Wildcards (example: MyCompany.*.dll) are supported.\n\nThis property is ignored unless 'mode' is set to 'loadOnlyIncluded'.",
                      "default": [
                        "MyExampleModule.dll"
                      ]
                    },
                    "includeSymbolsNextToModules": {
                      "type": "boolean",
                      "description": "If true, for any module NOT in the 'includedModules' array, the debugger will still check next to the module itself and the launching executable, but it will not check paths on the symbol search list. This option defaults to 'true'.\n\nThis property is ignored unless 'mode' is set to 'loadOnlyIncluded'.",
                      "default": true
                    }
                  }
                }
              }
            },
            "sourceLinkOptions": {
              "description": "Options to control how Source Link connects to web servers. For more information: https://aka.ms/VSCode-CS-LaunchJson#source-link-options",
              "default": {
                "*": {
                  "enabled": true
                }
              },
              "type": "object",
              "additionalItems": {
                "type": "object",
                "properties": {
                  "enabled": {
                    "title": "boolean",
                    "description": "Is Source Link enabled for this URL?  If unspecified, this option defaults to 'true'.",
                    "default": "true"
                  }
                }
              }
            },
            "type": {
              "type": "string",
              "enum": [
                "coreclr",
                "clr"
              ],
              "description": "Type type of code to debug. Can be either 'coreclr' for .NET Core debugging, or 'clr' for Desktop .NET Framework. 'clr' only works on Windows as the Desktop framework is Windows-only.",
              "default": "coreclr"
            },
            "debugServer": {
              "type": "number",
              "description": "For debug extension development only: if a port is specified VS Code tries to connect to a debug adapter running in server mode",
              "default": 4711
            }
          }
        },
        "csharp.suppressDotnetRestoreNotification": {
          "type": "boolean",
          "default": false,
          "description": "Suppress the notification window to perform a 'dotnet restore' when dependencies can't be resolved."
        },
        "csharp.suppressProjectJsonWarning": {
          "type": "boolean",
          "default": false,
          "description": "Suppress the warning that project.json is no longer a supported project format for .NET Core applications"
        },
        "csharp.suppressHiddenDiagnostics": {
          "type": "boolean",
          "default": true,
          "description": "Suppress 'hidden' diagnostics (such as 'unnecessary using directives') from appearing in the editor or the Problems pane."
        },
        "csharp.referencesCodeLens.enabled": {
          "type": "boolean",
          "default": true,
          "description": "Specifies whether the references CodeLens should be show be shown."
        },
        "csharp.testsCodeLens.enabled": {
          "type": "boolean",
          "default": true,
          "description": "Specifies whether the run and debug test CodeLens should be show be shown."
        },
        "omnisharp.path": {
          "type": [
            "string",
            "null"
          ],
          "default": null,
          "description": "Specifies the path to OmniSharp. This can be the absolute path to an OmniSharp executable, a specific version number, or \"latest\". If a version number or \"latest\" is specified, the appropriate version of OmniSharp will be downloaded on your behalf."
        },
        "omnisharp.useGlobalMono": {
          "type": "string",
          "default": "auto",
          "enum": [
            "auto",
            "always",
            "never"
          ],
          "enumDescriptions": [
            "Automatically launch OmniSharp with \"mono\" if version 5.8.1 or greater is available on the PATH.",
            "Always launch OmniSharp with \"mono\". If version 5.8.1 or greater is not available on the PATH, an error will be printed.",
            "Never launch OmniSharp on a globally-installed Mono."
          ],
          "description": "Launch OmniSharp with the globally-installed Mono. If set to \"always\", \"mono\" version 5.8.1 or greater must be available on the PATH. If set to \"auto\", OmniSharp will be launched with \"mono\" if version 5.8.1 or greater is available on the PATH."
        },
        "omnisharp.monoPath": {
          "type": [
            "string",
            "null"
          ],
          "default": null,
          "description": "Specifies the path to a mono installation to use when \"useGlobalMono\" is set to \"always\" or \"auto\", instead of the default system one."
        },
        "omnisharp.waitForDebugger": {
          "type": "boolean",
          "default": false,
          "description": "Pass the --debug flag when launching the OmniSharp server to allow a debugger to be attached."
        },
        "omnisharp.loggingLevel": {
          "type": "string",
          "default": "information",
          "enum": [
            "trace",
            "debug",
            "information",
            "warning",
            "error",
            "critical"
          ],
          "description": "Specifies the level of logging output from the OmniSharp server."
        },
        "omnisharp.autoStart": {
          "type": "boolean",
          "default": true,
          "description": "Specifies whether the OmniSharp server will be automatically started or not. If false, OmniSharp can be started with the 'Restart OmniSharp' command"
        },
        "omnisharp.projectLoadTimeout": {
          "type": "number",
          "default": 60,
          "description": "The time Visual Studio Code will wait for the OmniSharp server to start. Time is expressed in seconds."
        },
        "omnisharp.maxProjectResults": {
          "type": "number",
          "default": 250,
          "description": "The maximum number of projects to be shown in the 'Select Project' dropdown (maximum 250)."
        },
        "omnisharp.defaultLaunchSolution": {
          "type": "string",
          "default": null,
          "description": "The name of the default solution used at start up if the repo has multiple solutions. e.g.'MyAwesomeSolution.sln'. Default value is `null` which will cause the first in alphabetical order to be chosen."
        },
        "omnisharp.useEditorFormattingSettings": {
          "type": "boolean",
          "default": true,
          "description": "Specifes whether OmniSharp should use VS Code editor settings for C# code formatting (use of tabs, indentation size)."
        },
        "omnisharp.minFindSymbolsFilterLength": {
          "type": "number",
          "default": 0,
          "description": "The minimum number of characters to enter before 'Go to Symbol in Workspace' operation shows any results."
        },
        "omnisharp.maxFindSymbolsItems": {
          "type": "number",
          "default": 1000,
          "description": "The maximum number of items that 'Go to Symbol in Workspace' operation can show. The limit is applied only when a positive number is specified here."
        },
        "omnisharp.disableMSBuildDiagnosticWarning": {
          "type": "boolean",
          "default": false,
          "description": "Specifies whether notifications should be shown if OmniSharp encounters warnings or errors loading a project. Note that these warnings/errors are always emitted to the OmniSharp log"
        },
        "razor.disabled": {
          "type": "boolean",
          "default": false,
          "description": "Specifies whether to disable Razor language features."
        },
        "razor.languageServer.directory": {
          "type": [
            "string",
            "null"
          ],
          "default": null,
          "description": "Overrides the path to the Razor Language Server directory."
        },
        "razor.languageServer.debug": {
          "type": "boolean",
          "default": false,
          "description": "Specifies whether to wait for debug attach when launching the language server."
        },
        "razor.languageServer.trace": {
          "type": "string",
          "default": "Off",
          "enum": [
            "Off",
            "Messages",
            "Verbose"
          ],
          "enumDescriptions": [
            "Does not log messages from Razor Language Server",
            "Logs only some messages from Razor Language Server",
            "Logs all messages from Razor Language Server"
          ],
          "description": "Specifies whether to output all messages [Verbose], some messages [Messages] or not at all [Off]."
        }
      }
    },
    "jsonValidation": [
      {
        "fileMatch": "project.json",
        "url": "http://json.schemastore.org/project"
      },
      {
        "fileMatch": "omnisharp.json",
        "url": "http://json.schemastore.org/omnisharp"
      }
    ],
    "commands": [
      {
        "command": "o.restart",
        "title": "Restart OmniSharp",
        "category": "OmniSharp"
      },
      {
        "command": "o.pickProjectAndStart",
        "title": "Select Project",
        "category": "OmniSharp"
      },
      {
        "command": "dotnet.generateAssets",
        "title": "Generate Assets for Build and Debug",
        "category": ".NET"
      },
      {
        "command": "dotnet.restore.project",
        "title": "Restore Project",
        "category": ".NET"
      },
      {
        "command": "dotnet.restore.all",
        "title": "Restore All Projects",
        "category": ".NET"
      },
      {
        "command": "csharp.downloadDebugger",
        "title": "Download .NET Core Debugger",
        "category": "Debug"
      },
      {
        "command": "csharp.listProcess",
        "title": "List process for attach",
        "category": "CSharp"
      },
      {
        "command": "csharp.listRemoteProcess",
        "title": "List processes on remote connection for attach",
        "category": "CSharp"
      },
      {
        "command": "csharp.reportIssue",
        "title": "Start authoring a new issue on GitHub",
        "category": "CSharp"
      },
      {
        "command": "extension.showRazorCSharpWindow",
        "title": "Show Razor CSharp",
        "category": "Razor"
      },
      {
        "command": "extension.showRazorHtmlWindow",
        "title": "Show Razor Html",
        "category": "Razor"
      }
    ],
    "keybindings": [
      {
        "command": "o.showOutput",
        "key": "Ctrl+L L",
        "mac": "Cmd+L L"
      }
    ],
    "snippets": [
      {
        "language": "csharp",
        "path": "./snippets/csharp.json"
      }
    ],
    "debuggers": [
      {
        "type": "coreclr",
        "label": ".NET Core",
        "enableBreakpointsFor": {
          "languageIds": [
            "csharp",
            "razor",
            "aspnetcorerazor"
          ]
        },
        "variables": {
          "pickProcess": "csharp.listProcess",
          "pickRemoteProcess": "csharp.listRemoteProcess"
        },
        "adapterExecutableCommand": "csharp.coreclrAdapterExecutableCommand",
        "aiKey": "AIF-d9b70cd4-b9f9-4d70-929b-a071c400b217",
        "configurationAttributes": {
          "launch": {
            "type": "object",
            "required": [
              "program"
            ],
            "properties": {
              "program": {
                "type": "string",
                "description": "Path to the application dll or .NET Core host executable to launch.\nThis property normally takes the form: '${workspaceFolder}/bin/Debug/(target-framework)/(project-name.dll)'\nExample: '${workspaceFolder}/bin/Debug/netcoreapp1.1/MyProject.dll'\n\nWhere:\n(target-framework) is the framework that the debugged project is being built for. This is normally found in the project file as the 'TargetFramework' property.\n(project-name.dll) is the name of debugged project's build output dll. This is normally the same as the project file name but with a '.dll' extension.",
                "default": "${workspaceFolder}/bin/Debug/<insert-target-framework-here>/<insert-project-name-here>.dll"
              },
              "cwd": {
                "type": "string",
                "description": "Path to the working directory of the program being debugged. Default is the current workspace.",
                "default": "${workspaceFolder}"
              },
              "args": {
                "anyOf": [
                  {
                    "type": "array",
                    "description": "Command line arguments passed to the program.",
                    "items": {
                      "type": "string"
                    },
                    "default": []
                  },
                  {
                    "type": "string",
                    "description": "Stringified version of command line arguments passed to the program.",
                    "default": ""
                  }
                ]
              },
              "stopAtEntry": {
                "type": "boolean",
                "description": "If true, the debugger should stop at the entry point of the target.",
                "default": false
              },
              "launchBrowser": {
                "description": "Describes options to launch a web browser as part of launch",
                "default": {
                  "enabled": true,
                  "args": "${auto-detect-url}",
                  "windows": {
                    "command": "cmd.exe",
                    "args": "/C start ${auto-detect-url}"
                  },
                  "osx": {
                    "command": "open"
                  },
                  "linux": {
                    "command": "xdg-open"
                  }
                },
                "type": "object",
                "properties": {
                  "enabled": {
                    "type": "boolean",
                    "description": "Whether web browser launch is enabled",
                    "default": true
                  },
                  "args": {
                    "anyOf": [
                      {
                        "type": "array",
                        "description": "Command line arguments passed to the program.",
                        "items": {
                          "type": "string"
                        },
                        "default": []
                      },
                      {
                        "type": "string",
                        "description": "Stringified version of command line arguments passed to the program.",
                        "default": ""
                      }
                    ],
                    "default": "${auto-detect-url}"
                  },
                  "osx": {
                    "description": "OSX-specific web launch configuration options",
                    "default": {
                      "command": "open"
                    },
                    "type": "object",
                    "properties": {
                      "command": {
                        "type": "string",
                        "description": "The command to execute for launching the web browser",
                        "default": "open"
                      },
                      "args": {
                        "type": "string",
                        "description": "The arguments to pass to the command to open the browser. Use ${auto-detect-url} to automatically use the address the server is listening to",
                        "default": "${auto-detect-url}"
                      }
                    }
                  },
                  "linux": {
                    "description": "Linux-specific web launch configuration options",
                    "default": {
                      "command": "xdg-open"
                    },
                    "type": "object",
                    "properties": {
                      "command": {
                        "type": "string",
                        "description": "The command to execute for launching the web browser",
                        "default": "xdg-open"
                      },
                      "args": {
                        "type": "string",
                        "description": "The arguments to pass to the command to open the browser. Use ${auto-detect-url} to automatically use the address the server is listening to",
                        "default": "${auto-detect-url}"
                      }
                    }
                  },
                  "windows": {
                    "description": "Windows-specific web launch configuration options",
                    "default": {
                      "command": "cmd.exe",
                      "args": "/C start ${auto-detect-url}"
                    },
                    "type": "object",
                    "properties": {
                      "command": {
                        "type": "string",
                        "description": "The command to execute for launching the web browser",
                        "default": "cmd.exe"
                      },
                      "args": {
                        "type": "string",
                        "description": "The arguments to pass to the command to open the browser. Use ${auto-detect-url} to automatically use the address the server is listening to",
                        "default": "${auto-detect-url}"
                      }
                    }
                  }
                }
              },
              "env": {
                "type": "object",
                "additionalProperties": {
                  "type": "string"
                },
                "description": "Environment variables passed to the program.",
                "default": {}
              },
              "envFile": {
                "type": "string",
                "description": "Environment variables passed to the program by a file.",
                "default": "${workspaceFolder}/.env"
              },
              "console": {
                "type": "string",
                "enum": [
                  "internalConsole",
                  "integratedTerminal",
                  "externalTerminal"
                ],
                "enumDescriptions": [
                  "Output to the VS Code Debug Console. This doesn't support reading console input (ex:Console.ReadLine)",
                  "VS Code's integrated terminal",
                  "External terminal that can be configured via user settings"
                ],
                "description": "Where to launch the debug target.",
                "default": "internalConsole"
              },
              "externalConsole": {
                "type": "boolean",
                "description": "Attribute 'externalConsole' is deprecated, use 'console' instead.",
                "default": false
              },
              "sourceFileMap": {
                "type": "object",
                "description": "Optional source file mappings passed to the debug engine. Example: '{ \"C:\\foo\":\"/home/user/foo\" }'",
                "additionalProperties": {
                  "type": "string"
                },
                "default": {
                  "<insert-source-path-here>": "<insert-target-path-here>"
                }
              },
              "justMyCode": {
                "type": "boolean",
                "description": "Optional flag to only show user code.",
                "default": true
              },
              "requireExactSource": {
                "type": "boolean",
                "description": "Optional flag to require current source code to match the pdb.",
                "default": true
              },
              "enableStepFiltering": {
                "type": "boolean",
                "description": "Optional flag to enable stepping over Properties and Operators.",
                "default": true
              },
              "logging": {
                "description": "Optional flags to determine what types of messages should be logged to the output window.",
                "type": "object",
                "required": [],
                "default": {},
                "properties": {
                  "exceptions": {
                    "type": "boolean",
                    "description": "Optional flag to determine whether exception messages should be logged to the output window.",
                    "default": true
                  },
                  "moduleLoad": {
                    "type": "boolean",
                    "description": "Optional flag to determine whether module load events should be logged to the output window.",
                    "default": true
                  },
                  "programOutput": {
                    "type": "boolean",
                    "description": "Optional flag to determine whether program output should be logged to the output window when not using an external console.",
                    "default": true
                  },
                  "engineLogging": {
                    "type": "boolean",
                    "description": "Optional flag to determine whether diagnostic engine logs should be logged to the output window.",
                    "default": false
                  },
                  "browserStdOut": {
                    "type": "boolean",
                    "description": "Optional flag to determine if stdout text from the launching the web browser should be logged to the output window.",
                    "default": true
                  }
                }
              },
              "pipeTransport": {
                "description": "When present, this tells the debugger to connect to a remote computer using another executable as a pipe that will relay standard input/output between VS Code and the .NET Core debugger backend executable (vsdbg).",
                "type": "object",
                "required": [
                  "debuggerPath"
                ],
                "default": {
                  "pipeCwd": "${workspaceFolder}",
                  "pipeProgram": "enter the fully qualified path for the pipe program name, for example '/usr/bin/ssh'",
                  "pipeArgs": [],
                  "debuggerPath": "enter the path for the debugger on the target machine, for example ~/vsdbg/vsdbg"
                },
                "properties": {
                  "pipeCwd": {
                    "type": "string",
                    "description": "The fully qualified path to the working directory for the pipe program.",
                    "default": "${workspaceFolder}"
                  },
                  "pipeProgram": {
                    "type": "string",
                    "description": "The fully qualified pipe command to execute.",
                    "default": "enter the fully qualified path for the pipe program name, for example '/usr/bin/ssh'"
                  },
                  "pipeArgs": {
                    "anyOf": [
                      {
                        "type": "array",
                        "description": "Command line arguments passed to the pipe program. Token ${debuggerCommand} in pipeArgs will get replaced by the full debugger command, this token can be specified inline with other arguments. If ${debuggerCommand} isn’t used in any argument, the full debugger command will be instead be added to the end of the argument list.",
                        "items": {
                          "type": "string"
                        },
                        "default": []
                      },
                      {
                        "type": "string",
                        "description": "Stringified version of command line arguments passed to the pipe program. Token ${debuggerCommand} in pipeArgs will get replaced by the full debugger command, this token can be specified inline with other arguments. If ${debuggerCommand} isn’t used in any argument, the full debugger command will be instead be added to the end of the argument list.",
                        "default": ""
                      }
                    ],
                    "default": []
                  },
                  "debuggerPath": {
                    "type": "string",
                    "description": "The full path to the debugger on the target machine.",
                    "default": "enter the path for the debugger on the target machine, for example ~/vsdbg/vsdbg"
                  },
                  "pipeEnv": {
                    "type": "object",
                    "additionalProperties": {
                      "type": "string"
                    },
                    "description": "Environment variables passed to the pipe program.",
                    "default": {}
                  },
                  "quoteArgs": {
                    "type": "boolean",
                    "description": "Should arguments that contain characters that need to be quoted (example: spaces) be quoted? Defaults to 'true'. If set to false, the debugger command will no longer be automatically quoted.",
                    "default": true
                  },
                  "windows": {
                    "description": "Windows-specific pipe launch configuration options",
                    "default": {
                      "pipeCwd": "${workspaceFolder}",
                      "pipeProgram": "enter the fully qualified path for the pipe program name, for example 'c:\\tools\\plink.exe'",
                      "pipeArgs": []
                    },
                    "type": "object",
                    "properties": {
                      "pipeCwd": {
                        "type": "string",
                        "description": "The fully qualified path to the working directory for the pipe program.",
                        "default": "${workspaceFolder}"
                      },
                      "pipeProgram": {
                        "type": "string",
                        "description": "The fully qualified pipe command to execute.",
                        "default": "enter the fully qualified path for the pipe program name, for example '/usr/bin/ssh'"
                      },
                      "pipeArgs": {
                        "anyOf": [
                          {
                            "type": "array",
                            "description": "Command line arguments passed to the pipe program. Token ${debuggerCommand} in pipeArgs will get replaced by the full debugger command, this token can be specified inline with other arguments. If ${debuggerCommand} isn’t used in any argument, the full debugger command will be instead be added to the end of the argument list.",
                            "items": {
                              "type": "string"
                            },
                            "default": []
                          },
                          {
                            "type": "string",
                            "description": "Stringified version of command line arguments passed to the pipe program. Token ${debuggerCommand} in pipeArgs will get replaced by the full debugger command, this token can be specified inline with other arguments. If ${debuggerCommand} isn’t used in any argument, the full debugger command will be instead be added to the end of the argument list.",
                            "default": ""
                          }
                        ],
                        "default": []
                      },
                      "quoteArgs": {
                        "type": "boolean",
                        "description": "Should arguments that contain characters that need to be quoted (example: spaces) be quoted? Defaults to 'true'. If set to false, the debugger command will no longer be automatically quoted.",
                        "default": true
                      },
                      "pipeEnv": {
                        "type": "object",
                        "additionalProperties": {
                          "type": "string"
                        },
                        "description": "Environment variables passed to the pipe program.",
                        "default": {}
                      }
                    }
                  },
                  "osx": {
                    "description": "OSX-specific pipe launch configuration options",
                    "default": {
                      "pipeCwd": "${workspaceFolder}",
                      "pipeProgram": "enter the fully qualified path for the pipe program name, for example '/usr/bin/ssh'",
                      "pipeArgs": []
                    },
                    "type": "object",
                    "properties": {
                      "pipeCwd": {
                        "type": "string",
                        "description": "The fully qualified path to the working directory for the pipe program.",
                        "default": "${workspaceFolder}"
                      },
                      "pipeProgram": {
                        "type": "string",
                        "description": "The fully qualified pipe command to execute.",
                        "default": "enter the fully qualified path for the pipe program name, for example '/usr/bin/ssh'"
                      },
                      "pipeArgs": {
                        "anyOf": [
                          {
                            "type": "array",
                            "description": "Command line arguments passed to the pipe program. Token ${debuggerCommand} in pipeArgs will get replaced by the full debugger command, this token can be specified inline with other arguments. If ${debuggerCommand} isn’t used in any argument, the full debugger command will be instead be added to the end of the argument list.",
                            "items": {
                              "type": "string"
                            },
                            "default": []
                          },
                          {
                            "type": "string",
                            "description": "Stringified version of command line arguments passed to the pipe program. Token ${debuggerCommand} in pipeArgs will get replaced by the full debugger command, this token can be specified inline with other arguments. If ${debuggerCommand} isn’t used in any argument, the full debugger command will be instead be added to the end of the argument list.",
                            "default": ""
                          }
                        ],
                        "default": []
                      },
                      "quoteArgs": {
                        "type": "boolean",
                        "description": "Should arguments that contain characters that need to be quoted (example: spaces) be quoted? Defaults to 'true'. If set to false, the debugger command will no longer be automatically quoted.",
                        "default": true
                      },
                      "pipeEnv": {
                        "type": "object",
                        "additionalProperties": {
                          "type": "string"
                        },
                        "description": "Environment variables passed to the pipe program.",
                        "default": {}
                      }
                    }
                  },
                  "linux": {
                    "description": "Linux-specific pipe launch configuration options",
                    "default": {
                      "pipeCwd": "${workspaceFolder}",
                      "pipeProgram": "enter the fully qualified path for the pipe program name, for example '/usr/bin/ssh'",
                      "pipeArgs": []
                    },
                    "type": "object",
                    "properties": {
                      "pipeCwd": {
                        "type": "string",
                        "description": "The fully qualified path to the working directory for the pipe program.",
                        "default": "${workspaceFolder}"
                      },
                      "pipeProgram": {
                        "type": "string",
                        "description": "The fully qualified pipe command to execute.",
                        "default": "enter the fully qualified path for the pipe program name, for example '/usr/bin/ssh'"
                      },
                      "pipeArgs": {
                        "anyOf": [
                          {
                            "type": "array",
                            "description": "Command line arguments passed to the pipe program. Token ${debuggerCommand} in pipeArgs will get replaced by the full debugger command, this token can be specified inline with other arguments. If ${debuggerCommand} isn’t used in any argument, the full debugger command will be instead be added to the end of the argument list.",
                            "items": {
                              "type": "string"
                            },
                            "default": []
                          },
                          {
                            "type": "string",
                            "description": "Stringified version of command line arguments passed to the pipe program. Token ${debuggerCommand} in pipeArgs will get replaced by the full debugger command, this token can be specified inline with other arguments. If ${debuggerCommand} isn’t used in any argument, the full debugger command will be instead be added to the end of the argument list.",
                            "default": ""
                          }
                        ],
                        "default": []
                      },
                      "quoteArgs": {
                        "type": "boolean",
                        "description": "Should arguments that contain characters that need to be quoted (example: spaces) be quoted? Defaults to 'true'. If set to false, the debugger command will no longer be automatically quoted.",
                        "default": true
                      },
                      "pipeEnv": {
                        "type": "object",
                        "additionalProperties": {
                          "type": "string"
                        },
                        "description": "Environment variables passed to the pipe program.",
                        "default": {}
                      }
                    }
                  }
                }
              },
              "suppressJITOptimizations": {
                "type": "boolean",
                "description": "If true, when an optimized module (.dll compiled in the Release configuration) loads in the target process, the debugger will ask the Just-In-Time compiler to generate code with optimizations disabled. For more information: https://aka.ms/VSCode-CS-LaunchJson#suppress-jit-optimizations",
                "default": false
              },
              "symbolOptions": {
                "description": "Options to control how symbols (.pdb files) are found and loaded.",
                "default": {
                  "searchPaths": [],
                  "searchMicrosoftSymbolServer": false
                },
                "type": "object",
                "properties": {
                  "searchPaths": {
                    "type": "array",
                    "items": {
                      "type": "string"
                    },
                    "description": "Array of symbol server URLs (example: http​://MyExampleSymbolServer) or directories (example: /build/symbols) to search for .pdb files. These directories will be searched in addition to the default locations -- next to the module and the path where the pdb was originally dropped to.",
                    "default": []
                  },
                  "searchMicrosoftSymbolServer": {
                    "type": "boolean",
                    "description": "If 'true' the Microsoft Symbol server (https​://msdl.microsoft.com​/download/symbols) is added to the symbols search path. If unspecified, this option defaults to 'false'.",
                    "default": false
                  },
                  "cachePath": {
                    "type": "string",
                    "description": "Directory where symbols downloaded from symbol servers should be cached. If unspecified, on Windows the debugger will default to %TEMP%\\SymbolCache, and on Linux and macOS the debugger will default to ~/.vsdbg/SymbolCache.",
                    "default": "~/.vsdbg/SymbolCache"
                  },
                  "moduleFilter": {
                    "description": "Provides options to control which modules (.dll files) the debugger will attempt to load symbols (.pdb files) for.",
                    "default": {
                      "mode": "loadAllButExcluded",
                      "excludedModules": []
                    },
                    "type": "object",
                    "required": [
                      "mode"
                    ],
                    "properties": {
                      "mode": {
                        "type": "string",
                        "enum": [
                          "loadAllButExcluded",
                          "loadOnlyIncluded"
                        ],
                        "enumDescriptions": [
                          "Load symbols for all modules unless the module is in the 'excludedModules' array.",
                          "Do not attempt to load symbols for ANY module unless it is in the 'includedModules' array, or it is included through the 'includeSymbolsNextToModules' setting."
                        ],
                        "description": "Controls which of the two basic operating modes the module filter operates in.",
                        "default": "loadAllButExcluded"
                      },
                      "excludedModules": {
                        "type": "array",
                        "items": {
                          "type": "string"
                        },
                        "description": "Array of modules that the debugger should NOT load symbols for. Wildcards (example: MyCompany.*.dll) are supported.\n\nThis property is ignored unless 'mode' is set to 'loadAllButExcluded'.",
                        "default": []
                      },
                      "includedModules": {
                        "type": "array",
                        "items": {
                          "type": "string"
                        },
                        "description": "Array of modules that the debugger should load symbols for. Wildcards (example: MyCompany.*.dll) are supported.\n\nThis property is ignored unless 'mode' is set to 'loadOnlyIncluded'.",
                        "default": [
                          "MyExampleModule.dll"
                        ]
                      },
                      "includeSymbolsNextToModules": {
                        "type": "boolean",
                        "description": "If true, for any module NOT in the 'includedModules' array, the debugger will still check next to the module itself and the launching executable, but it will not check paths on the symbol search list. This option defaults to 'true'.\n\nThis property is ignored unless 'mode' is set to 'loadOnlyIncluded'.",
                        "default": true
                      }
                    }
                  }
                }
              },
              "sourceLinkOptions": {
                "description": "Options to control how Source Link connects to web servers. For more information: https://aka.ms/VSCode-CS-LaunchJson#source-link-options",
                "default": {
                  "*": {
                    "enabled": true
                  }
                },
                "type": "object",
                "additionalItems": {
                  "type": "object",
                  "properties": {
                    "enabled": {
                      "title": "boolean",
                      "description": "Is Source Link enabled for this URL?  If unspecified, this option defaults to 'true'.",
                      "default": "true"
                    }
                  }
                }
              }
            }
          },
          "attach": {
            "type": "object",
            "required": [],
            "properties": {
              "processName": {
                "type": "string",
                "description": "",
                "default": "The process name to attach to. If this is used, 'processId' should not be used."
              },
              "processId": {
                "anyOf": [
                  {
                    "type": "string",
                    "description": "The process id to attach to. Use \"${command:pickProcesss}\" to get a list of running processes to attach to. If 'processId' used, 'processName' should not be used.",
                    "default": "${command:pickProcess}"
                  },
                  {
                    "type": "integer",
                    "description": "The process id to attach to. Use \"${command:pickProcesss}\" to get a list of running processes to attach to. If 'processId' used, 'processName' should not be used.",
                    "default": 0
                  }
                ]
              },
              "sourceFileMap": {
                "type": "object",
                "description": "Optional source file mappings passed to the debug engine. Example: '{ \"C:\\foo\":\"/home/user/foo\" }'",
                "additionalProperties": {
                  "type": "string"
                },
                "default": {
                  "<insert-source-path-here>": "<insert-target-path-here>"
                }
              },
              "justMyCode": {
                "type": "boolean",
                "description": "Optional flag to only show user code.",
                "default": true
              },
              "requireExactSource": {
                "type": "boolean",
                "description": "Optional flag to require current source code to match the pdb.",
                "default": true
              },
              "enableStepFiltering": {
                "type": "boolean",
                "description": "Optional flag to enable stepping over Properties and Operators.",
                "default": true
              },
              "logging": {
                "description": "Optional flags to determine what types of messages should be logged to the output window.",
                "type": "object",
                "required": [],
                "default": {},
                "properties": {
                  "exceptions": {
                    "type": "boolean",
                    "description": "Optional flag to determine whether exception messages should be logged to the output window.",
                    "default": true
                  },
                  "moduleLoad": {
                    "type": "boolean",
                    "description": "Optional flag to determine whether module load events should be logged to the output window.",
                    "default": true
                  },
                  "programOutput": {
                    "type": "boolean",
                    "description": "Optional flag to determine whether program output should be logged to the output window when not using an external console.",
                    "default": true
                  },
                  "engineLogging": {
                    "type": "boolean",
                    "description": "Optional flag to determine whether diagnostic engine logs should be logged to the output window.",
                    "default": false
                  },
                  "browserStdOut": {
                    "type": "boolean",
                    "description": "Optional flag to determine if stdout text from the launching the web browser should be logged to the output window.",
                    "default": true
                  }
                }
              },
              "pipeTransport": {
                "description": "When present, this tells the debugger to connect to a remote computer using another executable as a pipe that will relay standard input/output between VS Code and the .NET Core debugger backend executable (vsdbg).",
                "type": "object",
                "required": [
                  "debuggerPath"
                ],
                "default": {
                  "pipeCwd": "${workspaceFolder}",
                  "pipeProgram": "enter the fully qualified path for the pipe program name, for example '/usr/bin/ssh'",
                  "pipeArgs": [],
                  "debuggerPath": "enter the path for the debugger on the target machine, for example ~/vsdbg/vsdbg"
                },
                "properties": {
                  "pipeCwd": {
                    "type": "string",
                    "description": "The fully qualified path to the working directory for the pipe program.",
                    "default": "${workspaceFolder}"
                  },
                  "pipeProgram": {
                    "type": "string",
                    "description": "The fully qualified pipe command to execute.",
                    "default": "enter the fully qualified path for the pipe program name, for example '/usr/bin/ssh'"
                  },
                  "pipeArgs": {
                    "anyOf": [
                      {
                        "type": "array",
                        "description": "Command line arguments passed to the pipe program. Token ${debuggerCommand} in pipeArgs will get replaced by the full debugger command, this token can be specified inline with other arguments. If ${debuggerCommand} isn’t used in any argument, the full debugger command will be instead be added to the end of the argument list.",
                        "items": {
                          "type": "string"
                        },
                        "default": []
                      },
                      {
                        "type": "string",
                        "description": "Stringified version of command line arguments passed to the pipe program. Token ${debuggerCommand} in pipeArgs will get replaced by the full debugger command, this token can be specified inline with other arguments. If ${debuggerCommand} isn’t used in any argument, the full debugger command will be instead be added to the end of the argument list.",
                        "default": ""
                      }
                    ],
                    "default": []
                  },
                  "debuggerPath": {
                    "type": "string",
                    "description": "The full path to the debugger on the target machine.",
                    "default": "enter the path for the debugger on the target machine, for example ~/vsdbg/vsdbg"
                  },
                  "pipeEnv": {
                    "type": "object",
                    "additionalProperties": {
                      "type": "string"
                    },
                    "description": "Environment variables passed to the pipe program.",
                    "default": {}
                  },
                  "quoteArgs": {
                    "type": "boolean",
                    "description": "Should arguments that contain characters that need to be quoted (example: spaces) be quoted? Defaults to 'true'. If set to false, the debugger command will no longer be automatically quoted.",
                    "default": true
                  },
                  "windows": {
                    "description": "Windows-specific pipe launch configuration options",
                    "default": {
                      "pipeCwd": "${workspaceFolder}",
                      "pipeProgram": "enter the fully qualified path for the pipe program name, for example 'c:\\tools\\plink.exe'",
                      "pipeArgs": []
                    },
                    "type": "object",
                    "properties": {
                      "pipeCwd": {
                        "type": "string",
                        "description": "The fully qualified path to the working directory for the pipe program.",
                        "default": "${workspaceFolder}"
                      },
                      "pipeProgram": {
                        "type": "string",
                        "description": "The fully qualified pipe command to execute.",
                        "default": "enter the fully qualified path for the pipe program name, for example '/usr/bin/ssh'"
                      },
                      "pipeArgs": {
                        "anyOf": [
                          {
                            "type": "array",
                            "description": "Command line arguments passed to the pipe program. Token ${debuggerCommand} in pipeArgs will get replaced by the full debugger command, this token can be specified inline with other arguments. If ${debuggerCommand} isn’t used in any argument, the full debugger command will be instead be added to the end of the argument list.",
                            "items": {
                              "type": "string"
                            },
                            "default": []
                          },
                          {
                            "type": "string",
                            "description": "Stringified version of command line arguments passed to the pipe program. Token ${debuggerCommand} in pipeArgs will get replaced by the full debugger command, this token can be specified inline with other arguments. If ${debuggerCommand} isn’t used in any argument, the full debugger command will be instead be added to the end of the argument list.",
                            "default": ""
                          }
                        ],
                        "default": []
                      },
                      "quoteArgs": {
                        "type": "boolean",
                        "description": "Should arguments that contain characters that need to be quoted (example: spaces) be quoted? Defaults to 'true'. If set to false, the debugger command will no longer be automatically quoted.",
                        "default": true
                      },
                      "pipeEnv": {
                        "type": "object",
                        "additionalProperties": {
                          "type": "string"
                        },
                        "description": "Environment variables passed to the pipe program.",
                        "default": {}
                      }
                    }
                  },
                  "osx": {
                    "description": "OSX-specific pipe launch configuration options",
                    "default": {
                      "pipeCwd": "${workspaceFolder}",
                      "pipeProgram": "enter the fully qualified path for the pipe program name, for example '/usr/bin/ssh'",
                      "pipeArgs": []
                    },
                    "type": "object",
                    "properties": {
                      "pipeCwd": {
                        "type": "string",
                        "description": "The fully qualified path to the working directory for the pipe program.",
                        "default": "${workspaceFolder}"
                      },
                      "pipeProgram": {
                        "type": "string",
                        "description": "The fully qualified pipe command to execute.",
                        "default": "enter the fully qualified path for the pipe program name, for example '/usr/bin/ssh'"
                      },
                      "pipeArgs": {
                        "anyOf": [
                          {
                            "type": "array",
                            "description": "Command line arguments passed to the pipe program. Token ${debuggerCommand} in pipeArgs will get replaced by the full debugger command, this token can be specified inline with other arguments. If ${debuggerCommand} isn’t used in any argument, the full debugger command will be instead be added to the end of the argument list.",
                            "items": {
                              "type": "string"
                            },
                            "default": []
                          },
                          {
                            "type": "string",
                            "description": "Stringified version of command line arguments passed to the pipe program. Token ${debuggerCommand} in pipeArgs will get replaced by the full debugger command, this token can be specified inline with other arguments. If ${debuggerCommand} isn’t used in any argument, the full debugger command will be instead be added to the end of the argument list.",
                            "default": ""
                          }
                        ],
                        "default": []
                      },
                      "quoteArgs": {
                        "type": "boolean",
                        "description": "Should arguments that contain characters that need to be quoted (example: spaces) be quoted? Defaults to 'true'. If set to false, the debugger command will no longer be automatically quoted.",
                        "default": true
                      },
                      "pipeEnv": {
                        "type": "object",
                        "additionalProperties": {
                          "type": "string"
                        },
                        "description": "Environment variables passed to the pipe program.",
                        "default": {}
                      }
                    }
                  },
                  "linux": {
                    "description": "Linux-specific pipe launch configuration options",
                    "default": {
                      "pipeCwd": "${workspaceFolder}",
                      "pipeProgram": "enter the fully qualified path for the pipe program name, for example '/usr/bin/ssh'",
                      "pipeArgs": []
                    },
                    "type": "object",
                    "properties": {
                      "pipeCwd": {
                        "type": "string",
                        "description": "The fully qualified path to the working directory for the pipe program.",
                        "default": "${workspaceFolder}"
                      },
                      "pipeProgram": {
                        "type": "string",
                        "description": "The fully qualified pipe command to execute.",
                        "default": "enter the fully qualified path for the pipe program name, for example '/usr/bin/ssh'"
                      },
                      "pipeArgs": {
                        "anyOf": [
                          {
                            "type": "array",
                            "description": "Command line arguments passed to the pipe program. Token ${debuggerCommand} in pipeArgs will get replaced by the full debugger command, this token can be specified inline with other arguments. If ${debuggerCommand} isn’t used in any argument, the full debugger command will be instead be added to the end of the argument list.",
                            "items": {
                              "type": "string"
                            },
                            "default": []
                          },
                          {
                            "type": "string",
                            "description": "Stringified version of command line arguments passed to the pipe program. Token ${debuggerCommand} in pipeArgs will get replaced by the full debugger command, this token can be specified inline with other arguments. If ${debuggerCommand} isn’t used in any argument, the full debugger command will be instead be added to the end of the argument list.",
                            "default": ""
                          }
                        ],
                        "default": []
                      },
                      "quoteArgs": {
                        "type": "boolean",
                        "description": "Should arguments that contain characters that need to be quoted (example: spaces) be quoted? Defaults to 'true'. If set to false, the debugger command will no longer be automatically quoted.",
                        "default": true
                      },
                      "pipeEnv": {
                        "type": "object",
                        "additionalProperties": {
                          "type": "string"
                        },
                        "description": "Environment variables passed to the pipe program.",
                        "default": {}
                      }
                    }
                  }
                }
              },
              "suppressJITOptimizations": {
                "type": "boolean",
                "description": "If true, when an optimized module (.dll compiled in the Release configuration) loads in the target process, the debugger will ask the Just-In-Time compiler to generate code with optimizations disabled. For more information: https://aka.ms/VSCode-CS-LaunchJson#suppress-jit-optimizations",
                "default": false
              },
              "symbolOptions": {
                "description": "Options to control how symbols (.pdb files) are found and loaded.",
                "default": {
                  "searchPaths": [],
                  "searchMicrosoftSymbolServer": false
                },
                "type": "object",
                "properties": {
                  "searchPaths": {
                    "type": "array",
                    "items": {
                      "type": "string"
                    },
                    "description": "Array of symbol server URLs (example: http​://MyExampleSymbolServer) or directories (example: /build/symbols) to search for .pdb files. These directories will be searched in addition to the default locations -- next to the module and the path where the pdb was originally dropped to.",
                    "default": []
                  },
                  "searchMicrosoftSymbolServer": {
                    "type": "boolean",
                    "description": "If 'true' the Microsoft Symbol server (https​://msdl.microsoft.com​/download/symbols) is added to the symbols search path. If unspecified, this option defaults to 'false'.",
                    "default": false
                  },
                  "cachePath": {
                    "type": "string",
                    "description": "Directory where symbols downloaded from symbol servers should be cached. If unspecified, on Windows the debugger will default to %TEMP%\\SymbolCache, and on Linux and macOS the debugger will default to ~/.vsdbg/SymbolCache.",
                    "default": "~/.vsdbg/SymbolCache"
                  },
                  "moduleFilter": {
                    "description": "Provides options to control which modules (.dll files) the debugger will attempt to load symbols (.pdb files) for.",
                    "default": {
                      "mode": "loadAllButExcluded",
                      "excludedModules": []
                    },
                    "type": "object",
                    "required": [
                      "mode"
                    ],
                    "properties": {
                      "mode": {
                        "type": "string",
                        "enum": [
                          "loadAllButExcluded",
                          "loadOnlyIncluded"
                        ],
                        "enumDescriptions": [
                          "Load symbols for all modules unless the module is in the 'excludedModules' array.",
                          "Do not attempt to load symbols for ANY module unless it is in the 'includedModules' array, or it is included through the 'includeSymbolsNextToModules' setting."
                        ],
                        "description": "Controls which of the two basic operating modes the module filter operates in.",
                        "default": "loadAllButExcluded"
                      },
                      "excludedModules": {
                        "type": "array",
                        "items": {
                          "type": "string"
                        },
                        "description": "Array of modules that the debugger should NOT load symbols for. Wildcards (example: MyCompany.*.dll) are supported.\n\nThis property is ignored unless 'mode' is set to 'loadAllButExcluded'.",
                        "default": []
                      },
                      "includedModules": {
                        "type": "array",
                        "items": {
                          "type": "string"
                        },
                        "description": "Array of modules that the debugger should load symbols for. Wildcards (example: MyCompany.*.dll) are supported.\n\nThis property is ignored unless 'mode' is set to 'loadOnlyIncluded'.",
                        "default": [
                          "MyExampleModule.dll"
                        ]
                      },
                      "includeSymbolsNextToModules": {
                        "type": "boolean",
                        "description": "If true, for any module NOT in the 'includedModules' array, the debugger will still check next to the module itself and the launching executable, but it will not check paths on the symbol search list. This option defaults to 'true'.\n\nThis property is ignored unless 'mode' is set to 'loadOnlyIncluded'.",
                        "default": true
                      }
                    }
                  }
                }
              },
              "sourceLinkOptions": {
                "description": "Options to control how Source Link connects to web servers. For more information: https://aka.ms/VSCode-CS-LaunchJson#source-link-options",
                "default": {
                  "*": {
                    "enabled": true
                  }
                },
                "type": "object",
                "additionalItems": {
                  "type": "object",
                  "properties": {
                    "enabled": {
                      "title": "boolean",
                      "description": "Is Source Link enabled for this URL?  If unspecified, this option defaults to 'true'.",
                      "default": "true"
                    }
                  }
                }
              }
            }
          }
        },
        "configurationSnippets": [
          {
            "label": ".NET: Launch .NET Core Console App",
            "description": "Launch a .NET Core Console App with a debugger.",
            "body": {
              "name": ".NET Core Launch (console)",
              "type": "coreclr",
              "request": "launch",
              "preLaunchTask": "build",
              "program": "^\"\\${workspaceFolder}/bin/Debug/${1:<target-framework>}/${2:<project-name.dll>}\"",
              "args": [],
              "cwd": "^\"\\${workspaceFolder}\"",
              "stopAtEntry": false,
              "console": "internalConsole"
            }
          },
          {
            "label": ".NET: Attach to local .NET Core Console App",
            "description": "Attach a debugger to a .NET Core Console App.",
            "body": {
              "name": ".NET Core Attach",
              "type": "coreclr",
              "request": "attach",
              "processId": "^\"\\${command:pickProcess}\""
            }
          },
          {
            "label": ".NET: Launch a local .NET Core Web App",
            "description": "Launch a .NET Core Web App with both a browser and a debugger.",
            "body": {
              "name": ".NET Core Launch (web)",
              "type": "coreclr",
              "request": "launch",
              "preLaunchTask": "build",
              "program": "^\"\\${workspaceFolder}/bin/Debug/${1:<target-framework>}/${2:<project-name.dll>}\"",
              "args": [],
              "cwd": "^\"\\${workspaceFolder}\"",
              "stopAtEntry": false,
              "launchBrowser": {
                "enabled": true,
                "args": "^\"\\${auto-detect-url}\"",
                "windows": {
                  "command": "cmd.exe",
                  "args": "^\"/C start \\${auto-detect-url}\""
                },
                "osx": {
                  "command": "open"
                },
                "linux": {
                  "command": "xdg-open"
                }
              },
              "env": {
                "ASPNETCORE_ENVIRONMENT": "Development"
              },
              "sourceFileMap": {
                "/Views": "^\"\\${workspaceFolder}/Views\""
              }
            }
          },
          {
            "label": ".NET: Launch a remote .NET Core Console App",
            "description": "Launch a .NET Core Console App on a remote machine.",
            "body": {
              "name": ".NET Core Launch (console)",
              "type": "coreclr",
              "request": "launch",
              "preLaunchTask": "build",
              "program": "^\"\\${workspaceFolder}/bin/Debug/${1:<target-framework>}/${2:<project-name.dll>}\"",
              "args": [],
              "cwd": "^\"\\${workspaceFolder}\"",
              "stopAtEntry": false,
              "console": "internalConsole",
              "pipeTransport": {
                "pipeCwd": "^\"\\${workspaceFolder}\"",
                "pipeProgram": "^\"${3:enter the fully qualified path for the pipe program name, for example '/usr/bin/ssh'}\"",
                "pipeArgs": [],
                "debuggerPath": "^\"${4:enter the path for the debugger on the target machine, for example ~/vsdbg/vsdbg}\""
              }
            }
          },
          {
            "label": ".NET: Attach to remote .NET Core Console App",
            "description": "Attach a debugger to a .NET Core Console App on a remote machine.",
            "body": {
              "name": ".NET Core Attach",
              "type": "coreclr",
              "request": "attach",
              "processId": "^\"\\${command:pickRemoteProcess}\"",
              "pipeTransport": {
                "pipeCwd": "^\"\\${workspaceFolder}\"",
                "pipeProgram": "^\"${1:enter the fully qualified path for the pipe program name, for example '/usr/bin/ssh'}\"",
                "pipeArgs": [],
                "debuggerPath": "^\"${2:enter the path for the debugger on the target machine, for example ~/vsdbg/vsdbg}\""
              }
            }
          }
        ]
      },
      {
        "type": "clr",
        "label": ".NET",
        "enableBreakpointsFor": {
          "languageIds": [
            "csharp",
            "razor",
            "aspnetcorerazor"
          ]
        },
        "variables": {
          "pickProcess": "csharp.listProcess",
          "pickRemoteProcess": "csharp.listRemoteProcess"
        },
        "adapterExecutableCommand": "csharp.clrAdapterExecutableCommand",
        "aiKey": "AIF-d9b70cd4-b9f9-4d70-929b-a071c400b217",
        "configurationAttributes": {
          "launch": {
            "type": "object",
            "required": [
              "program"
            ],
            "properties": {
              "program": {
                "type": "string",
                "description": "Path to the application dll or .NET Core host executable to launch.\nThis property normally takes the form: '${workspaceFolder}/bin/Debug/(target-framework)/(project-name.dll)'\nExample: '${workspaceFolder}/bin/Debug/netcoreapp1.1/MyProject.dll'\n\nWhere:\n(target-framework) is the framework that the debugged project is being built for. This is normally found in the project file as the 'TargetFramework' property.\n(project-name.dll) is the name of debugged project's build output dll. This is normally the same as the project file name but with a '.dll' extension.",
                "default": "${workspaceFolder}/bin/Debug/<insert-target-framework-here>/<insert-project-name-here>.dll"
              },
              "cwd": {
                "type": "string",
                "description": "Path to the working directory of the program being debugged. Default is the current workspace.",
                "default": "${workspaceFolder}"
              },
              "args": {
                "anyOf": [
                  {
                    "type": "array",
                    "description": "Command line arguments passed to the program.",
                    "items": {
                      "type": "string"
                    },
                    "default": []
                  },
                  {
                    "type": "string",
                    "description": "Stringified version of command line arguments passed to the program.",
                    "default": ""
                  }
                ]
              },
              "stopAtEntry": {
                "type": "boolean",
                "description": "If true, the debugger should stop at the entry point of the target.",
                "default": false
              },
              "launchBrowser": {
                "description": "Describes options to launch a web browser as part of launch",
                "default": {
                  "enabled": true,
                  "args": "${auto-detect-url}",
                  "windows": {
                    "command": "cmd.exe",
                    "args": "/C start ${auto-detect-url}"
                  },
                  "osx": {
                    "command": "open"
                  },
                  "linux": {
                    "command": "xdg-open"
                  }
                },
                "type": "object",
                "properties": {
                  "enabled": {
                    "type": "boolean",
                    "description": "Whether web browser launch is enabled",
                    "default": true
                  },
                  "args": {
                    "anyOf": [
                      {
                        "type": "array",
                        "description": "Command line arguments passed to the program.",
                        "items": {
                          "type": "string"
                        },
                        "default": []
                      },
                      {
                        "type": "string",
                        "description": "Stringified version of command line arguments passed to the program.",
                        "default": ""
                      }
                    ],
                    "default": "${auto-detect-url}"
                  },
                  "osx": {
                    "description": "OSX-specific web launch configuration options",
                    "default": {
                      "command": "open"
                    },
                    "type": "object",
                    "properties": {
                      "command": {
                        "type": "string",
                        "description": "The command to execute for launching the web browser",
                        "default": "open"
                      },
                      "args": {
                        "type": "string",
                        "description": "The arguments to pass to the command to open the browser. Use ${auto-detect-url} to automatically use the address the server is listening to",
                        "default": "${auto-detect-url}"
                      }
                    }
                  },
                  "linux": {
                    "description": "Linux-specific web launch configuration options",
                    "default": {
                      "command": "xdg-open"
                    },
                    "type": "object",
                    "properties": {
                      "command": {
                        "type": "string",
                        "description": "The command to execute for launching the web browser",
                        "default": "xdg-open"
                      },
                      "args": {
                        "type": "string",
                        "description": "The arguments to pass to the command to open the browser. Use ${auto-detect-url} to automatically use the address the server is listening to",
                        "default": "${auto-detect-url}"
                      }
                    }
                  },
                  "windows": {
                    "description": "Windows-specific web launch configuration options",
                    "default": {
                      "command": "cmd.exe",
                      "args": "/C start ${auto-detect-url}"
                    },
                    "type": "object",
                    "properties": {
                      "command": {
                        "type": "string",
                        "description": "The command to execute for launching the web browser",
                        "default": "cmd.exe"
                      },
                      "args": {
                        "type": "string",
                        "description": "The arguments to pass to the command to open the browser. Use ${auto-detect-url} to automatically use the address the server is listening to",
                        "default": "${auto-detect-url}"
                      }
                    }
                  }
                }
              },
              "env": {
                "type": "object",
                "additionalProperties": {
                  "type": "string"
                },
                "description": "Environment variables passed to the program.",
                "default": {}
              },
              "envFile": {
                "type": "string",
                "description": "Environment variables passed to the program by a file.",
                "default": "${workspaceFolder}/.env"
              },
              "console": {
                "type": "string",
                "enum": [
                  "internalConsole",
                  "integratedTerminal",
                  "externalTerminal"
                ],
                "enumDescriptions": [
                  "Output to the VS Code Debug Console. This doesn't support reading console input (ex:Console.ReadLine)",
                  "VS Code's integrated terminal",
                  "External terminal that can be configured via user settings"
                ],
                "description": "Where to launch the debug target.",
                "default": "internalConsole"
              },
              "externalConsole": {
                "type": "boolean",
                "description": "Attribute 'externalConsole' is deprecated, use 'console' instead.",
                "default": false
              },
              "sourceFileMap": {
                "type": "object",
                "description": "Optional source file mappings passed to the debug engine. Example: '{ \"C:\\foo\":\"/home/user/foo\" }'",
                "additionalProperties": {
                  "type": "string"
                },
                "default": {
                  "<insert-source-path-here>": "<insert-target-path-here>"
                }
              },
              "justMyCode": {
                "type": "boolean",
                "description": "Optional flag to only show user code.",
                "default": true
              },
              "requireExactSource": {
                "type": "boolean",
                "description": "Optional flag to require current source code to match the pdb.",
                "default": true
              },
              "enableStepFiltering": {
                "type": "boolean",
                "description": "Optional flag to enable stepping over Properties and Operators.",
                "default": true
              },
              "logging": {
                "description": "Optional flags to determine what types of messages should be logged to the output window.",
                "type": "object",
                "required": [],
                "default": {},
                "properties": {
                  "exceptions": {
                    "type": "boolean",
                    "description": "Optional flag to determine whether exception messages should be logged to the output window.",
                    "default": true
                  },
                  "moduleLoad": {
                    "type": "boolean",
                    "description": "Optional flag to determine whether module load events should be logged to the output window.",
                    "default": true
                  },
                  "programOutput": {
                    "type": "boolean",
                    "description": "Optional flag to determine whether program output should be logged to the output window when not using an external console.",
                    "default": true
                  },
                  "engineLogging": {
                    "type": "boolean",
                    "description": "Optional flag to determine whether diagnostic engine logs should be logged to the output window.",
                    "default": false
                  },
                  "browserStdOut": {
                    "type": "boolean",
                    "description": "Optional flag to determine if stdout text from the launching the web browser should be logged to the output window.",
                    "default": true
                  }
                }
              },
              "pipeTransport": {
                "description": "When present, this tells the debugger to connect to a remote computer using another executable as a pipe that will relay standard input/output between VS Code and the .NET Core debugger backend executable (vsdbg).",
                "type": "object",
                "required": [
                  "debuggerPath"
                ],
                "default": {
                  "pipeCwd": "${workspaceFolder}",
                  "pipeProgram": "enter the fully qualified path for the pipe program name, for example '/usr/bin/ssh'",
                  "pipeArgs": [],
                  "debuggerPath": "enter the path for the debugger on the target machine, for example ~/vsdbg/vsdbg"
                },
                "properties": {
                  "pipeCwd": {
                    "type": "string",
                    "description": "The fully qualified path to the working directory for the pipe program.",
                    "default": "${workspaceFolder}"
                  },
                  "pipeProgram": {
                    "type": "string",
                    "description": "The fully qualified pipe command to execute.",
                    "default": "enter the fully qualified path for the pipe program name, for example '/usr/bin/ssh'"
                  },
                  "pipeArgs": {
                    "anyOf": [
                      {
                        "type": "array",
                        "description": "Command line arguments passed to the pipe program. Token ${debuggerCommand} in pipeArgs will get replaced by the full debugger command, this token can be specified inline with other arguments. If ${debuggerCommand} isn’t used in any argument, the full debugger command will be instead be added to the end of the argument list.",
                        "items": {
                          "type": "string"
                        },
                        "default": []
                      },
                      {
                        "type": "string",
                        "description": "Stringified version of command line arguments passed to the pipe program. Token ${debuggerCommand} in pipeArgs will get replaced by the full debugger command, this token can be specified inline with other arguments. If ${debuggerCommand} isn’t used in any argument, the full debugger command will be instead be added to the end of the argument list.",
                        "default": ""
                      }
                    ],
                    "default": []
                  },
                  "debuggerPath": {
                    "type": "string",
                    "description": "The full path to the debugger on the target machine.",
                    "default": "enter the path for the debugger on the target machine, for example ~/vsdbg/vsdbg"
                  },
                  "pipeEnv": {
                    "type": "object",
                    "additionalProperties": {
                      "type": "string"
                    },
                    "description": "Environment variables passed to the pipe program.",
                    "default": {}
                  },
                  "quoteArgs": {
                    "type": "boolean",
                    "description": "Should arguments that contain characters that need to be quoted (example: spaces) be quoted? Defaults to 'true'. If set to false, the debugger command will no longer be automatically quoted.",
                    "default": true
                  },
                  "windows": {
                    "description": "Windows-specific pipe launch configuration options",
                    "default": {
                      "pipeCwd": "${workspaceFolder}",
                      "pipeProgram": "enter the fully qualified path for the pipe program name, for example 'c:\\tools\\plink.exe'",
                      "pipeArgs": []
                    },
                    "type": "object",
                    "properties": {
                      "pipeCwd": {
                        "type": "string",
                        "description": "The fully qualified path to the working directory for the pipe program.",
                        "default": "${workspaceFolder}"
                      },
                      "pipeProgram": {
                        "type": "string",
                        "description": "The fully qualified pipe command to execute.",
                        "default": "enter the fully qualified path for the pipe program name, for example '/usr/bin/ssh'"
                      },
                      "pipeArgs": {
                        "anyOf": [
                          {
                            "type": "array",
                            "description": "Command line arguments passed to the pipe program. Token ${debuggerCommand} in pipeArgs will get replaced by the full debugger command, this token can be specified inline with other arguments. If ${debuggerCommand} isn’t used in any argument, the full debugger command will be instead be added to the end of the argument list.",
                            "items": {
                              "type": "string"
                            },
                            "default": []
                          },
                          {
                            "type": "string",
                            "description": "Stringified version of command line arguments passed to the pipe program. Token ${debuggerCommand} in pipeArgs will get replaced by the full debugger command, this token can be specified inline with other arguments. If ${debuggerCommand} isn’t used in any argument, the full debugger command will be instead be added to the end of the argument list.",
                            "default": ""
                          }
                        ],
                        "default": []
                      },
                      "quoteArgs": {
                        "type": "boolean",
                        "description": "Should arguments that contain characters that need to be quoted (example: spaces) be quoted? Defaults to 'true'. If set to false, the debugger command will no longer be automatically quoted.",
                        "default": true
                      },
                      "pipeEnv": {
                        "type": "object",
                        "additionalProperties": {
                          "type": "string"
                        },
                        "description": "Environment variables passed to the pipe program.",
                        "default": {}
                      }
                    }
                  },
                  "osx": {
                    "description": "OSX-specific pipe launch configuration options",
                    "default": {
                      "pipeCwd": "${workspaceFolder}",
                      "pipeProgram": "enter the fully qualified path for the pipe program name, for example '/usr/bin/ssh'",
                      "pipeArgs": []
                    },
                    "type": "object",
                    "properties": {
                      "pipeCwd": {
                        "type": "string",
                        "description": "The fully qualified path to the working directory for the pipe program.",
                        "default": "${workspaceFolder}"
                      },
                      "pipeProgram": {
                        "type": "string",
                        "description": "The fully qualified pipe command to execute.",
                        "default": "enter the fully qualified path for the pipe program name, for example '/usr/bin/ssh'"
                      },
                      "pipeArgs": {
                        "anyOf": [
                          {
                            "type": "array",
                            "description": "Command line arguments passed to the pipe program. Token ${debuggerCommand} in pipeArgs will get replaced by the full debugger command, this token can be specified inline with other arguments. If ${debuggerCommand} isn’t used in any argument, the full debugger command will be instead be added to the end of the argument list.",
                            "items": {
                              "type": "string"
                            },
                            "default": []
                          },
                          {
                            "type": "string",
                            "description": "Stringified version of command line arguments passed to the pipe program. Token ${debuggerCommand} in pipeArgs will get replaced by the full debugger command, this token can be specified inline with other arguments. If ${debuggerCommand} isn’t used in any argument, the full debugger command will be instead be added to the end of the argument list.",
                            "default": ""
                          }
                        ],
                        "default": []
                      },
                      "quoteArgs": {
                        "type": "boolean",
                        "description": "Should arguments that contain characters that need to be quoted (example: spaces) be quoted? Defaults to 'true'. If set to false, the debugger command will no longer be automatically quoted.",
                        "default": true
                      },
                      "pipeEnv": {
                        "type": "object",
                        "additionalProperties": {
                          "type": "string"
                        },
                        "description": "Environment variables passed to the pipe program.",
                        "default": {}
                      }
                    }
                  },
                  "linux": {
                    "description": "Linux-specific pipe launch configuration options",
                    "default": {
                      "pipeCwd": "${workspaceFolder}",
                      "pipeProgram": "enter the fully qualified path for the pipe program name, for example '/usr/bin/ssh'",
                      "pipeArgs": []
                    },
                    "type": "object",
                    "properties": {
                      "pipeCwd": {
                        "type": "string",
                        "description": "The fully qualified path to the working directory for the pipe program.",
                        "default": "${workspaceFolder}"
                      },
                      "pipeProgram": {
                        "type": "string",
                        "description": "The fully qualified pipe command to execute.",
                        "default": "enter the fully qualified path for the pipe program name, for example '/usr/bin/ssh'"
                      },
                      "pipeArgs": {
                        "anyOf": [
                          {
                            "type": "array",
                            "description": "Command line arguments passed to the pipe program. Token ${debuggerCommand} in pipeArgs will get replaced by the full debugger command, this token can be specified inline with other arguments. If ${debuggerCommand} isn’t used in any argument, the full debugger command will be instead be added to the end of the argument list.",
                            "items": {
                              "type": "string"
                            },
                            "default": []
                          },
                          {
                            "type": "string",
                            "description": "Stringified version of command line arguments passed to the pipe program. Token ${debuggerCommand} in pipeArgs will get replaced by the full debugger command, this token can be specified inline with other arguments. If ${debuggerCommand} isn’t used in any argument, the full debugger command will be instead be added to the end of the argument list.",
                            "default": ""
                          }
                        ],
                        "default": []
                      },
                      "quoteArgs": {
                        "type": "boolean",
                        "description": "Should arguments that contain characters that need to be quoted (example: spaces) be quoted? Defaults to 'true'. If set to false, the debugger command will no longer be automatically quoted.",
                        "default": true
                      },
                      "pipeEnv": {
                        "type": "object",
                        "additionalProperties": {
                          "type": "string"
                        },
                        "description": "Environment variables passed to the pipe program.",
                        "default": {}
                      }
                    }
                  }
                }
              },
              "suppressJITOptimizations": {
                "type": "boolean",
                "description": "If true, when an optimized module (.dll compiled in the Release configuration) loads in the target process, the debugger will ask the Just-In-Time compiler to generate code with optimizations disabled. For more information: https://aka.ms/VSCode-CS-LaunchJson#suppress-jit-optimizations",
                "default": false
              },
              "symbolOptions": {
                "description": "Options to control how symbols (.pdb files) are found and loaded.",
                "default": {
                  "searchPaths": [],
                  "searchMicrosoftSymbolServer": false
                },
                "type": "object",
                "properties": {
                  "searchPaths": {
                    "type": "array",
                    "items": {
                      "type": "string"
                    },
                    "description": "Array of symbol server URLs (example: http​://MyExampleSymbolServer) or directories (example: /build/symbols) to search for .pdb files. These directories will be searched in addition to the default locations -- next to the module and the path where the pdb was originally dropped to.",
                    "default": []
                  },
                  "searchMicrosoftSymbolServer": {
                    "type": "boolean",
                    "description": "If 'true' the Microsoft Symbol server (https​://msdl.microsoft.com​/download/symbols) is added to the symbols search path. If unspecified, this option defaults to 'false'.",
                    "default": false
                  },
                  "cachePath": {
                    "type": "string",
                    "description": "Directory where symbols downloaded from symbol servers should be cached. If unspecified, on Windows the debugger will default to %TEMP%\\SymbolCache, and on Linux and macOS the debugger will default to ~/.vsdbg/SymbolCache.",
                    "default": "~/.vsdbg/SymbolCache"
                  },
                  "moduleFilter": {
                    "description": "Provides options to control which modules (.dll files) the debugger will attempt to load symbols (.pdb files) for.",
                    "default": {
                      "mode": "loadAllButExcluded",
                      "excludedModules": []
                    },
                    "type": "object",
                    "required": [
                      "mode"
                    ],
                    "properties": {
                      "mode": {
                        "type": "string",
                        "enum": [
                          "loadAllButExcluded",
                          "loadOnlyIncluded"
                        ],
                        "enumDescriptions": [
                          "Load symbols for all modules unless the module is in the 'excludedModules' array.",
                          "Do not attempt to load symbols for ANY module unless it is in the 'includedModules' array, or it is included through the 'includeSymbolsNextToModules' setting."
                        ],
                        "description": "Controls which of the two basic operating modes the module filter operates in.",
                        "default": "loadAllButExcluded"
                      },
                      "excludedModules": {
                        "type": "array",
                        "items": {
                          "type": "string"
                        },
                        "description": "Array of modules that the debugger should NOT load symbols for. Wildcards (example: MyCompany.*.dll) are supported.\n\nThis property is ignored unless 'mode' is set to 'loadAllButExcluded'.",
                        "default": []
                      },
                      "includedModules": {
                        "type": "array",
                        "items": {
                          "type": "string"
                        },
                        "description": "Array of modules that the debugger should load symbols for. Wildcards (example: MyCompany.*.dll) are supported.\n\nThis property is ignored unless 'mode' is set to 'loadOnlyIncluded'.",
                        "default": [
                          "MyExampleModule.dll"
                        ]
                      },
                      "includeSymbolsNextToModules": {
                        "type": "boolean",
                        "description": "If true, for any module NOT in the 'includedModules' array, the debugger will still check next to the module itself and the launching executable, but it will not check paths on the symbol search list. This option defaults to 'true'.\n\nThis property is ignored unless 'mode' is set to 'loadOnlyIncluded'.",
                        "default": true
                      }
                    }
                  }
                }
              },
              "sourceLinkOptions": {
                "description": "Options to control how Source Link connects to web servers. For more information: https://aka.ms/VSCode-CS-LaunchJson#source-link-options",
                "default": {
                  "*": {
                    "enabled": true
                  }
                },
                "type": "object",
                "additionalItems": {
                  "type": "object",
                  "properties": {
                    "enabled": {
                      "title": "boolean",
                      "description": "Is Source Link enabled for this URL?  If unspecified, this option defaults to 'true'.",
                      "default": "true"
                    }
                  }
                }
              }
            }
          },
          "attach": {
            "type": "object",
            "required": [],
            "properties": {
              "processName": {
                "type": "string",
                "description": "",
                "default": "The process name to attach to. If this is used, 'processId' should not be used."
              },
              "processId": {
                "anyOf": [
                  {
                    "type": "string",
                    "description": "The process id to attach to. Use \"${command:pickProcesss}\" to get a list of running processes to attach to. If 'processId' used, 'processName' should not be used.",
                    "default": "${command:pickProcess}"
                  },
                  {
                    "type": "integer",
                    "description": "The process id to attach to. Use \"${command:pickProcesss}\" to get a list of running processes to attach to. If 'processId' used, 'processName' should not be used.",
                    "default": 0
                  }
                ]
              },
              "sourceFileMap": {
                "type": "object",
                "description": "Optional source file mappings passed to the debug engine. Example: '{ \"C:\\foo\":\"/home/user/foo\" }'",
                "additionalProperties": {
                  "type": "string"
                },
                "default": {
                  "<insert-source-path-here>": "<insert-target-path-here>"
                }
              },
              "justMyCode": {
                "type": "boolean",
                "description": "Optional flag to only show user code.",
                "default": true
              },
              "requireExactSource": {
                "type": "boolean",
                "description": "Optional flag to require current source code to match the pdb.",
                "default": true
              },
              "enableStepFiltering": {
                "type": "boolean",
                "description": "Optional flag to enable stepping over Properties and Operators.",
                "default": true
              },
              "logging": {
                "description": "Optional flags to determine what types of messages should be logged to the output window.",
                "type": "object",
                "required": [],
                "default": {},
                "properties": {
                  "exceptions": {
                    "type": "boolean",
                    "description": "Optional flag to determine whether exception messages should be logged to the output window.",
                    "default": true
                  },
                  "moduleLoad": {
                    "type": "boolean",
                    "description": "Optional flag to determine whether module load events should be logged to the output window.",
                    "default": true
                  },
                  "programOutput": {
                    "type": "boolean",
                    "description": "Optional flag to determine whether program output should be logged to the output window when not using an external console.",
                    "default": true
                  },
                  "engineLogging": {
                    "type": "boolean",
                    "description": "Optional flag to determine whether diagnostic engine logs should be logged to the output window.",
                    "default": false
                  },
                  "browserStdOut": {
                    "type": "boolean",
                    "description": "Optional flag to determine if stdout text from the launching the web browser should be logged to the output window.",
                    "default": true
                  }
                }
              },
              "pipeTransport": {
                "description": "When present, this tells the debugger to connect to a remote computer using another executable as a pipe that will relay standard input/output between VS Code and the .NET Core debugger backend executable (vsdbg).",
                "type": "object",
                "required": [
                  "debuggerPath"
                ],
                "default": {
                  "pipeCwd": "${workspaceFolder}",
                  "pipeProgram": "enter the fully qualified path for the pipe program name, for example '/usr/bin/ssh'",
                  "pipeArgs": [],
                  "debuggerPath": "enter the path for the debugger on the target machine, for example ~/vsdbg/vsdbg"
                },
                "properties": {
                  "pipeCwd": {
                    "type": "string",
                    "description": "The fully qualified path to the working directory for the pipe program.",
                    "default": "${workspaceFolder}"
                  },
                  "pipeProgram": {
                    "type": "string",
                    "description": "The fully qualified pipe command to execute.",
                    "default": "enter the fully qualified path for the pipe program name, for example '/usr/bin/ssh'"
                  },
                  "pipeArgs": {
                    "anyOf": [
                      {
                        "type": "array",
                        "description": "Command line arguments passed to the pipe program. Token ${debuggerCommand} in pipeArgs will get replaced by the full debugger command, this token can be specified inline with other arguments. If ${debuggerCommand} isn’t used in any argument, the full debugger command will be instead be added to the end of the argument list.",
                        "items": {
                          "type": "string"
                        },
                        "default": []
                      },
                      {
                        "type": "string",
                        "description": "Stringified version of command line arguments passed to the pipe program. Token ${debuggerCommand} in pipeArgs will get replaced by the full debugger command, this token can be specified inline with other arguments. If ${debuggerCommand} isn’t used in any argument, the full debugger command will be instead be added to the end of the argument list.",
                        "default": ""
                      }
                    ],
                    "default": []
                  },
                  "debuggerPath": {
                    "type": "string",
                    "description": "The full path to the debugger on the target machine.",
                    "default": "enter the path for the debugger on the target machine, for example ~/vsdbg/vsdbg"
                  },
                  "pipeEnv": {
                    "type": "object",
                    "additionalProperties": {
                      "type": "string"
                    },
                    "description": "Environment variables passed to the pipe program.",
                    "default": {}
                  },
                  "quoteArgs": {
                    "type": "boolean",
                    "description": "Should arguments that contain characters that need to be quoted (example: spaces) be quoted? Defaults to 'true'. If set to false, the debugger command will no longer be automatically quoted.",
                    "default": true
                  },
                  "windows": {
                    "description": "Windows-specific pipe launch configuration options",
                    "default": {
                      "pipeCwd": "${workspaceFolder}",
                      "pipeProgram": "enter the fully qualified path for the pipe program name, for example 'c:\\tools\\plink.exe'",
                      "pipeArgs": []
                    },
                    "type": "object",
                    "properties": {
                      "pipeCwd": {
                        "type": "string",
                        "description": "The fully qualified path to the working directory for the pipe program.",
                        "default": "${workspaceFolder}"
                      },
                      "pipeProgram": {
                        "type": "string",
                        "description": "The fully qualified pipe command to execute.",
                        "default": "enter the fully qualified path for the pipe program name, for example '/usr/bin/ssh'"
                      },
                      "pipeArgs": {
                        "anyOf": [
                          {
                            "type": "array",
                            "description": "Command line arguments passed to the pipe program. Token ${debuggerCommand} in pipeArgs will get replaced by the full debugger command, this token can be specified inline with other arguments. If ${debuggerCommand} isn’t used in any argument, the full debugger command will be instead be added to the end of the argument list.",
                            "items": {
                              "type": "string"
                            },
                            "default": []
                          },
                          {
                            "type": "string",
                            "description": "Stringified version of command line arguments passed to the pipe program. Token ${debuggerCommand} in pipeArgs will get replaced by the full debugger command, this token can be specified inline with other arguments. If ${debuggerCommand} isn’t used in any argument, the full debugger command will be instead be added to the end of the argument list.",
                            "default": ""
                          }
                        ],
                        "default": []
                      },
                      "quoteArgs": {
                        "type": "boolean",
                        "description": "Should arguments that contain characters that need to be quoted (example: spaces) be quoted? Defaults to 'true'. If set to false, the debugger command will no longer be automatically quoted.",
                        "default": true
                      },
                      "pipeEnv": {
                        "type": "object",
                        "additionalProperties": {
                          "type": "string"
                        },
                        "description": "Environment variables passed to the pipe program.",
                        "default": {}
                      }
                    }
                  },
                  "osx": {
                    "description": "OSX-specific pipe launch configuration options",
                    "default": {
                      "pipeCwd": "${workspaceFolder}",
                      "pipeProgram": "enter the fully qualified path for the pipe program name, for example '/usr/bin/ssh'",
                      "pipeArgs": []
                    },
                    "type": "object",
                    "properties": {
                      "pipeCwd": {
                        "type": "string",
                        "description": "The fully qualified path to the working directory for the pipe program.",
                        "default": "${workspaceFolder}"
                      },
                      "pipeProgram": {
                        "type": "string",
                        "description": "The fully qualified pipe command to execute.",
                        "default": "enter the fully qualified path for the pipe program name, for example '/usr/bin/ssh'"
                      },
                      "pipeArgs": {
                        "anyOf": [
                          {
                            "type": "array",
                            "description": "Command line arguments passed to the pipe program. Token ${debuggerCommand} in pipeArgs will get replaced by the full debugger command, this token can be specified inline with other arguments. If ${debuggerCommand} isn’t used in any argument, the full debugger command will be instead be added to the end of the argument list.",
                            "items": {
                              "type": "string"
                            },
                            "default": []
                          },
                          {
                            "type": "string",
                            "description": "Stringified version of command line arguments passed to the pipe program. Token ${debuggerCommand} in pipeArgs will get replaced by the full debugger command, this token can be specified inline with other arguments. If ${debuggerCommand} isn’t used in any argument, the full debugger command will be instead be added to the end of the argument list.",
                            "default": ""
                          }
                        ],
                        "default": []
                      },
                      "quoteArgs": {
                        "type": "boolean",
                        "description": "Should arguments that contain characters that need to be quoted (example: spaces) be quoted? Defaults to 'true'. If set to false, the debugger command will no longer be automatically quoted.",
                        "default": true
                      },
                      "pipeEnv": {
                        "type": "object",
                        "additionalProperties": {
                          "type": "string"
                        },
                        "description": "Environment variables passed to the pipe program.",
                        "default": {}
                      }
                    }
                  },
                  "linux": {
                    "description": "Linux-specific pipe launch configuration options",
                    "default": {
                      "pipeCwd": "${workspaceFolder}",
                      "pipeProgram": "enter the fully qualified path for the pipe program name, for example '/usr/bin/ssh'",
                      "pipeArgs": []
                    },
                    "type": "object",
                    "properties": {
                      "pipeCwd": {
                        "type": "string",
                        "description": "The fully qualified path to the working directory for the pipe program.",
                        "default": "${workspaceFolder}"
                      },
                      "pipeProgram": {
                        "type": "string",
                        "description": "The fully qualified pipe command to execute.",
                        "default": "enter the fully qualified path for the pipe program name, for example '/usr/bin/ssh'"
                      },
                      "pipeArgs": {
                        "anyOf": [
                          {
                            "type": "array",
                            "description": "Command line arguments passed to the pipe program. Token ${debuggerCommand} in pipeArgs will get replaced by the full debugger command, this token can be specified inline with other arguments. If ${debuggerCommand} isn’t used in any argument, the full debugger command will be instead be added to the end of the argument list.",
                            "items": {
                              "type": "string"
                            },
                            "default": []
                          },
                          {
                            "type": "string",
                            "description": "Stringified version of command line arguments passed to the pipe program. Token ${debuggerCommand} in pipeArgs will get replaced by the full debugger command, this token can be specified inline with other arguments. If ${debuggerCommand} isn’t used in any argument, the full debugger command will be instead be added to the end of the argument list.",
                            "default": ""
                          }
                        ],
                        "default": []
                      },
                      "quoteArgs": {
                        "type": "boolean",
                        "description": "Should arguments that contain characters that need to be quoted (example: spaces) be quoted? Defaults to 'true'. If set to false, the debugger command will no longer be automatically quoted.",
                        "default": true
                      },
                      "pipeEnv": {
                        "type": "object",
                        "additionalProperties": {
                          "type": "string"
                        },
                        "description": "Environment variables passed to the pipe program.",
                        "default": {}
                      }
                    }
                  }
                }
              },
              "suppressJITOptimizations": {
                "type": "boolean",
                "description": "If true, when an optimized module (.dll compiled in the Release configuration) loads in the target process, the debugger will ask the Just-In-Time compiler to generate code with optimizations disabled. For more information: https://aka.ms/VSCode-CS-LaunchJson#suppress-jit-optimizations",
                "default": false
              },
              "symbolOptions": {
                "description": "Options to control how symbols (.pdb files) are found and loaded.",
                "default": {
                  "searchPaths": [],
                  "searchMicrosoftSymbolServer": false
                },
                "type": "object",
                "properties": {
                  "searchPaths": {
                    "type": "array",
                    "items": {
                      "type": "string"
                    },
                    "description": "Array of symbol server URLs (example: http​://MyExampleSymbolServer) or directories (example: /build/symbols) to search for .pdb files. These directories will be searched in addition to the default locations -- next to the module and the path where the pdb was originally dropped to.",
                    "default": []
                  },
                  "searchMicrosoftSymbolServer": {
                    "type": "boolean",
                    "description": "If 'true' the Microsoft Symbol server (https​://msdl.microsoft.com​/download/symbols) is added to the symbols search path. If unspecified, this option defaults to 'false'.",
                    "default": false
                  },
                  "cachePath": {
                    "type": "string",
                    "description": "Directory where symbols downloaded from symbol servers should be cached. If unspecified, on Windows the debugger will default to %TEMP%\\SymbolCache, and on Linux and macOS the debugger will default to ~/.vsdbg/SymbolCache.",
                    "default": "~/.vsdbg/SymbolCache"
                  },
                  "moduleFilter": {
                    "description": "Provides options to control which modules (.dll files) the debugger will attempt to load symbols (.pdb files) for.",
                    "default": {
                      "mode": "loadAllButExcluded",
                      "excludedModules": []
                    },
                    "type": "object",
                    "required": [
                      "mode"
                    ],
                    "properties": {
                      "mode": {
                        "type": "string",
                        "enum": [
                          "loadAllButExcluded",
                          "loadOnlyIncluded"
                        ],
                        "enumDescriptions": [
                          "Load symbols for all modules unless the module is in the 'excludedModules' array.",
                          "Do not attempt to load symbols for ANY module unless it is in the 'includedModules' array, or it is included through the 'includeSymbolsNextToModules' setting."
                        ],
                        "description": "Controls which of the two basic operating modes the module filter operates in.",
                        "default": "loadAllButExcluded"
                      },
                      "excludedModules": {
                        "type": "array",
                        "items": {
                          "type": "string"
                        },
                        "description": "Array of modules that the debugger should NOT load symbols for. Wildcards (example: MyCompany.*.dll) are supported.\n\nThis property is ignored unless 'mode' is set to 'loadAllButExcluded'.",
                        "default": []
                      },
                      "includedModules": {
                        "type": "array",
                        "items": {
                          "type": "string"
                        },
                        "description": "Array of modules that the debugger should load symbols for. Wildcards (example: MyCompany.*.dll) are supported.\n\nThis property is ignored unless 'mode' is set to 'loadOnlyIncluded'.",
                        "default": [
                          "MyExampleModule.dll"
                        ]
                      },
                      "includeSymbolsNextToModules": {
                        "type": "boolean",
                        "description": "If true, for any module NOT in the 'includedModules' array, the debugger will still check next to the module itself and the launching executable, but it will not check paths on the symbol search list. This option defaults to 'true'.\n\nThis property is ignored unless 'mode' is set to 'loadOnlyIncluded'.",
                        "default": true
                      }
                    }
                  }
                }
              },
              "sourceLinkOptions": {
                "description": "Options to control how Source Link connects to web servers. For more information: https://aka.ms/VSCode-CS-LaunchJson#source-link-options",
                "default": {
                  "*": {
                    "enabled": true
                  }
                },
                "type": "object",
                "additionalItems": {
                  "type": "object",
                  "properties": {
                    "enabled": {
                      "title": "boolean",
                      "description": "Is Source Link enabled for this URL?  If unspecified, this option defaults to 'true'.",
                      "default": "true"
                    }
                  }
                }
              }
            }
          }
        }
      }
    ],
    "languages": [
      {
        "id": "aspnetcorerazor",
        "extensions": [
          ".cshtml"
        ],
        "mimetypes": [
          "text/x-cshtml"
        ],
        "configuration": "./src/razor/language-configuration.json"
      }
    ],
    "grammars": [
      {
        "language": "aspnetcorerazor",
        "scopeName": "text.aspnetcorerazor",
        "path": "./src/razor/syntaxes/aspnetcorerazor.tmLanguage.json"
      }
    ],
    "menus": {
      "editor/title": [
        {
          "command": "extension.showRazorCSharpWindow",
          "when": "resourceLangId == aspnetcorerazor"
        },
        {
          "command": "extension.showRazorHtmlWindow",
          "when": "resourceLangId == aspnetcorerazor"
        }
      ]
    }
  }
}<|MERGE_RESOLUTION|>--- conflicted
+++ resolved
@@ -84,11 +84,7 @@
     "strip-bom": "3.0.0",
     "tmp": "0.0.33",
     "vscode-debugprotocol": "1.6.1",
-<<<<<<< HEAD
     "vscode-extension-telemetry": "0.0.22",
-=======
-    "vscode-extension-telemetry": "0.0.15",
->>>>>>> cfeb160d
     "yauzl": "2.10.0"
   },
   "devDependencies": {
