--- conflicted
+++ resolved
@@ -23,21 +23,11 @@
   ],
   "main": "./out/src/main",
   "scripts": {
-<<<<<<< HEAD
     "vscode:prepublish": "tsc -p ./",
-    "compile": "tsc -p ./ && gulp tslint && node ./out/buildSyntax.js",
+    "compile": "tsc -p ./ && gulp tslint",
     "watch": "tsc -watch -p ./",
-    "test": "node ./node_modules/vscode/bin/test && mocha --timeout 15000 --ui bdd ./out/test/syntaxes/*.test.syntax.js",
-    "build-syntax": "node ./out/buildSyntax.js",
-    "test-syntax": "mocha --timeout 15000 --ui bdd ./out/test/syntaxes/*.test.syntax.js",
+    "test": "node ./node_modules/vscode/bin/test",
     "postinstall": "node ./node_modules/vscode/bin/install"
-=======
-    "compile": "node ./node_modules/vscode/bin/compile -p ./ && gulp tslint",
-    "watch": "node ./node_modules/vscode/bin/compile -watch -p ./",
-    "test": "mocha --timeout 15000 -u tdd ./out/test/*.tests.js ./out/test/**/*.tests.js",
-    "postinstall": "node ./node_modules/vscode/bin/install",
-    "update-grammar": "npm update csharp-textmate-grammar && gulp updateGrammar"
->>>>>>> 113017e7
   },
   "dependencies": {
     "fs-extra": "^1.0.0",
@@ -53,36 +43,25 @@
     "yauzl": "^2.5.0"
   },
   "devDependencies": {
-<<<<<<< HEAD
     "@types/chai": "^3.4.34",
     "@types/fs-extra": "0.0.35",
-    "@types/js-yaml": "^3.5.29",
     "@types/mkdirp": "^0.3.29",
     "@types/mocha": "^2.2.32",
     "@types/node": "^6.0.40",
     "@types/semver": "^5.3.30",
     "@types/tmp": "0.0.32",
     "chai": "^3.5.0",
-=======
-    "csharp-textmate-grammar": "*",
->>>>>>> 113017e7
     "del": "^2.0.2",
     "gulp": "^3.9.1",
     "gulp-mocha": "^2.1.3",
     "gulp-tslint": "^4.3.0",
-    "js-yaml": "^3.7.0",
     "mocha": "^2.3.3",
     "plist": "^2.0.1",
     "tslint": "^3.15.1",
     "tslint-microsoft-contrib": "^2.0.12",
     "typescript": "^2.0.3",
     "vsce": "^1.7.0",
-<<<<<<< HEAD
-    "vscode": "^1.0.0",
-    "vscode-textmate": "^2.1.1"
-=======
-    "chai": "^3.5.0"
->>>>>>> 113017e7
+    "vscode": "^1.0.0"
   },
   "runtimeDependencies": [
     {
