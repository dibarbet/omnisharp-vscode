{
  "name": "csharp",
  "publisher": "ms-dotnettools",
  "version": "42.42.42-placeholder",
  "description": "Base language support for C#",
  "displayName": "C#",
  "author": "Microsoft Corporation",
  "license": "SEE LICENSE IN RuntimeLicenses/license.txt",
  "qna": "https://github.com/dotnet/vscode-csharp/issues",
  "icon": "images/csharpIcon.png",
  "preview": false,
  "bugs": {
    "url": "https://github.com/dotnet/vscode-csharp"
  },
  "repository": {
    "type": "git",
    "url": "https://github.com/dotnet/vscode-csharp"
  },
  "categories": [
    "Debuggers",
    "Programming Languages",
    "Linters",
    "Snippets"
  ],
  "keywords": [
    "multi-root ready",
    ".NET",
    "ASP.NET",
    ".NET Core",
    "dotnet",
    "coreclr"
  ],
  "capabilities": {
    "virtualWorkspaces": false,
    "untrustedWorkspaces": {
      "supported": false
    }
  },
  "defaults": {
<<<<<<< HEAD
    "roslyn": "4.13.0-2.24557.6",
    "omniSharp": "1.39.11",
    "razor": "9.0.0-preview.24557.10",
=======
    "roslyn": "4.13.0-2.24557.5",
    "omniSharp": "1.39.11",
    "razor": "9.0.0-preview.24557.11",
>>>>>>> c46aa82c
    "razorOmnisharp": "7.0.0-preview.23363.1",
    "xamlTools": "17.13.35507.225"
  },
  "main": "./dist/extension",
  "l10n": "./l10n",
  "brokeredServices": [
    {
      "moniker": {
        "name": "Microsoft.CodeAnalysis.LanguageClient.SolutionSnapshotProvider",
        "version": "0.1"
      }
    },
    {
      "moniker": {
        "name": "Microsoft.VisualStudio.CSharpExtension.BuildResultService",
        "version": "0.1"
      }
    }
  ],
  "scripts": {
    "vscode:prepublish": "tsc -p ./ && webpack --mode production && gulp signJs",
    "l10nDevGenerateLocalizationBundle": "npx @vscode/l10n-dev export --outDir ./l10n ./src",
    "compile": "tsc -p ./ && npx eslint ./ && npm run l10nDevGenerateLocalizationBundle && npm run compile:razorTextMate",
    "compile:razorTextMate": "npx js-yaml src/razor/syntaxes/aspnetcorerazor.tmLanguage.yml > src/razor/syntaxes/aspnetcorerazor.tmLanguage.json",
    "compileDev": "tsc -p ./ && npx eslint ./ && webpack --mode development && npm run l10nDevGenerateLocalizationBundle",
    "compileTest": "tsc -p ./ && webpack --mode development",
    "watch": "tsc -watch -p ./",
    "test": "tsc -p ./ && gulp test",
    "test:withoutDevKit": "tsc -p ./ && gulp test:withoutDevKit",
    "test:integration:devkit": "tsc -p ./ && gulp test:integration:devkit",
    "test:razor": "tsc -p ./ && npm run compile:razorTextMate && gulp test:razor",
    "test:razorintegration": "tsc -p ./ && gulp test:razorintegration",
    "test:artifacts": "tsc -p ./ && gulp test:artifacts",
    "omnisharptest": "tsc -p ./ && gulp omnisharptest",
    "omnisharptest:unit": "tsc -p ./ && gulp omnisharptest:unit",
    "omnisharptest:integration": "tsc -p ./ && gulp omnisharptest:integration",
    "omnisharptest:integration:singleCsproj": "tsc -p ./ && gulp omnisharptest:integration:singleCsproj",
    "omnisharptest:integration:slnWithCsproj": "tsc -p ./ && gulp omnisharptest:integration:slnWithCsproj",
    "omnisharptest:integration:slnFilterWithCsproj": "tsc -p ./ && gulp omnisharptest:integration:slnFilterWithCsproj",
    "unpackage:vsix": "gulp vsix:release:unpackage",
    "updatePackageDependencies": "gulp updatePackageDependencies",
    "l10nDevGenerateXlf": "npx @vscode/l10n-dev generate-xlf ./package.nls.json ./l10n/bundle.l10n.json --outFile ./loc/vscode-csharp.xlf",
    "l10nDevImportXlf": "npx @vscode/l10n-dev import-xlf ./loc/vscode-csharp.*.xlf --outDir ./l10n && move l10n\\package.nls.*.json ."
  },
  "extensionDependencies": [
    "ms-dotnettools.vscode-dotnet-runtime"
  ],
  "dependencies": {
    "@microsoft/servicehub-framework": "4.2.99-beta",
    "@octokit/rest": "^20.0.1",
    "@types/cross-spawn": "6.0.2",
    "@vscode/debugprotocol": "1.56.0",
    "@vscode/extension-telemetry": "^0.9.0",
    "@vscode/js-debug-browsers": "^1.1.0",
    "async-file": "2.0.2",
    "cross-spawn": "6.0.5",
    "execa": "4.0.0",
    "fs-extra": "9.1.0",
    "http-proxy-agent": "7.0.0",
    "https-proxy-agent": "7.0.2",
    "jsonc-parser": "3.0.0",
    "microsoft.aspnetcore.razor.vscode": "https://download.visualstudio.microsoft.com/download/pr/aee63398-023f-48db-bba2-30162c68f0c4/0af42abab690d5de903a4a814d6aedc1/microsoft.aspnetcore.razor.vscode-7.0.0-preview.23363.1.tgz",
    "nerdbank-gitversioning": "^3.6.79-alpha",
    "node-machine-id": "1.1.12",
    "ps-list": "7.2.0",
    "request-light": "0.7.0",
    "rxjs": "6.6.7",
    "semver": "7.5.4",
    "stream": "0.0.2",
    "strip-bom": "5.0.0",
    "strip-bom-buf": "2.0.0",
    "tmp": "0.0.33",
    "uuid": "^9.0.0",
    "vscode-html-languageservice": "^5.0.1",
    "vscode-jsonrpc": "8.2.0-next.0",
    "vscode-languageclient": "8.2.0-next.1",
    "vscode-languageserver-protocol": "3.17.4-next.1",
    "vscode-languageserver-textdocument": "^1.0.5",
    "vscode-nls": "5.0.1",
    "yauzl": "2.10.0"
  },
  "devDependencies": {
    "@jest/globals": "^29.6.2",
    "@types/archiver": "5.1.0",
    "@types/del": "3.0.1",
    "@types/fs-extra": "5.0.4",
    "@types/gulp": "4.0.5",
    "@types/minimist": "1.2.1",
    "@types/node": "20.14.8",
    "@types/semver": "7.3.13",
    "@types/tmp": "0.0.33",
    "@types/unzipper": "^0.9.1",
    "@types/uuid": "^9.0.1",
    "@types/vscode": "1.93.0",
    "@types/yauzl": "2.10.0",
    "@typescript-eslint/eslint-plugin": "^8.5.0",
    "@typescript-eslint/parser": "^8.5.0",
    "@vscode/l10n-dev": "^0.0.35",
    "@vscode/test-electron": "2.3.8",
    "@vscode/vsce": "3.0.0",
    "archiver": "5.3.0",
    "del": "3.0.0",
    "eslint": "^8.43.0",
    "eslint-config-prettier": "^8.8.0",
    "eslint-plugin-header": "^3.1.1",
    "eslint-plugin-import": "^2.27.5",
    "eslint-plugin-n": "^15.7.0",
    "eslint-plugin-prettier": "^4.2.1",
    "eslint-plugin-promise": "^6.1.1",
    "eslint-plugin-unicorn": "^47.0.0",
    "find-versions": "4.0.0",
    "get-port": "5.1.1",
    "glob-promise": "4.1.0",
    "gulp": "5.0.0",
    "jest": "^29.6.2",
    "jest-cli": "^29.6.4",
    "jest-junit": "^16.0.0",
    "js-yaml": ">=3.13.1",
    "minimatch": "3.0.5",
    "mock-http-server": "1.4.2",
    "octokit": "^3.1.0",
    "prettier": "2.8.8",
    "rimraf": "2.6.3",
    "source-map-support": "^0.5.21",
    "ts-jest": "^29.1.1",
    "ts-loader": "9.0.0",
    "ts-node": "9.1.1",
    "typescript": "5.6.2",
    "unzipper": "0.10.11",
    "vscode-oniguruma": "^1.6.1",
    "vscode-textmate": "^6.0.0",
    "vscode-uri": "^3.0.7",
    "webpack": "5.94.0",
    "webpack-cli": "4.6.0"
  },
  "runtimeDependencies": [
    {
      "id": "OmniSharp",
      "description": "OmniSharp for Windows (.NET 4.7.2 / x64)",
      "url": "https://roslynomnisharp.blob.core.windows.net/releases/1.39.11/omnisharp-win-x64-1.39.11.zip",
      "installPath": ".omnisharp/1.39.11",
      "platforms": [
        "win32"
      ],
      "architectures": [
        "x86_64"
      ],
      "installTestPath": "./.omnisharp/1.39.11/OmniSharp.exe",
      "platformId": "win-x64",
      "isFramework": true,
      "integrity": "E1AD559974430C9AA81819F1433583B0EE9A977D2DAAE1DE32D4D408503B2867"
    },
    {
      "id": "OmniSharp",
      "description": "OmniSharp for Windows (.NET 6 / x64)",
      "url": "https://roslynomnisharp.blob.core.windows.net/releases/1.39.11/omnisharp-win-x64-net6.0-1.39.11.zip",
      "installPath": ".omnisharp/1.39.11-net6.0",
      "platforms": [
        "win32"
      ],
      "architectures": [
        "x86_64"
      ],
      "installTestPath": "./.omnisharp/1.39.11-net6.0/OmniSharp.dll",
      "platformId": "win-x64",
      "isFramework": false,
      "integrity": "A71FD29E6CACDF41FD44ACB9F8532BE33DBD4CB313513E47A031443F648BDBAB"
    },
    {
      "id": "OmniSharp",
      "description": "OmniSharp for Windows (.NET 4.7.2 / arm64)",
      "url": "https://roslynomnisharp.blob.core.windows.net/releases/1.39.11/omnisharp-win-arm64-1.39.11.zip",
      "installPath": ".omnisharp/1.39.11",
      "platforms": [
        "win32"
      ],
      "architectures": [
        "arm64"
      ],
      "installTestPath": "./.omnisharp/1.39.11/OmniSharp.exe",
      "platformId": "win-arm64",
      "isFramework": true,
      "integrity": "D42BB3A146B9DED5C59630708A6FFB0F76B2067B31AE3A6596596AFFCE7D79C9"
    },
    {
      "id": "OmniSharp",
      "description": "OmniSharp for Windows (.NET 6 / arm64)",
      "url": "https://roslynomnisharp.blob.core.windows.net/releases/1.39.11/omnisharp-win-arm64-net6.0-1.39.11.zip",
      "installPath": ".omnisharp/1.39.11-net6.0",
      "platforms": [
        "win32"
      ],
      "architectures": [
        "arm64"
      ],
      "installTestPath": "./.omnisharp/1.39.11-net6.0/OmniSharp.dll",
      "platformId": "win-arm64",
      "isFramework": false,
      "integrity": "FFC67D2A97F8E04161BE2DCA5CE48ECEB1B09A3DD0FCE697122D5B77302FC152"
    },
    {
      "id": "OmniSharp",
      "description": "OmniSharp for OSX (Mono / x64)",
      "url": "https://roslynomnisharp.blob.core.windows.net/releases/1.39.11/omnisharp-osx-1.39.11.zip",
      "installPath": ".omnisharp/1.39.11",
      "platforms": [
        "darwin"
      ],
      "architectures": [
        "x86_64",
        "arm64"
      ],
      "binaries": [
        "./mono.osx",
        "./run"
      ],
      "installTestPath": "./.omnisharp/1.39.11/run",
      "platformId": "osx",
      "isFramework": true,
      "integrity": "1E339604AE52F531655B57A1058EB56E5CE0E1311C62B4CE16BE7CD0D265AA50"
    },
    {
      "id": "OmniSharp",
      "description": "OmniSharp for OSX (.NET 6 / x64)",
      "url": "https://roslynomnisharp.blob.core.windows.net/releases/1.39.11/omnisharp-osx-x64-net6.0-1.39.11.zip",
      "installPath": ".omnisharp/1.39.11-net6.0",
      "platforms": [
        "darwin"
      ],
      "architectures": [
        "x86_64"
      ],
      "installTestPath": "./.omnisharp/1.39.11-net6.0/OmniSharp.dll",
      "platformId": "osx-x64",
      "isFramework": false,
      "integrity": "01571AE3B5DF4345E42B1EBD85601A654985590D403F40D2F802ED3204516350"
    },
    {
      "id": "OmniSharp",
      "description": "OmniSharp for OSX (.NET 6 / arm64)",
      "url": "https://roslynomnisharp.blob.core.windows.net/releases/1.39.11/omnisharp-osx-arm64-net6.0-1.39.11.zip",
      "installPath": ".omnisharp/1.39.11-net6.0",
      "platforms": [
        "darwin"
      ],
      "architectures": [
        "arm64"
      ],
      "installTestPath": "./.omnisharp/1.39.11-net6.0/OmniSharp.dll",
      "platformId": "osx-arm64",
      "isFramework": false,
      "integrity": "9318997071878AB2DD7ECA29F1C797449B6C5454A0CB78BED0D17121BEC37B10"
    },
    {
      "id": "OmniSharp",
      "description": "OmniSharp for Linux (Mono / x86)",
      "url": "https://roslynomnisharp.blob.core.windows.net/releases/1.39.11/omnisharp-linux-x86-1.39.11.zip",
      "installPath": ".omnisharp/1.39.11",
      "platforms": [
        "linux"
      ],
      "architectures": [
        "x86",
        "i686"
      ],
      "binaries": [
        "./mono.linux-x86",
        "./run"
      ],
      "installTestPath": "./.omnisharp/1.39.11/run",
      "platformId": "linux-x86",
      "isFramework": true,
      "integrity": "9568941017C31318D893669647042065985A0BA871708DA3688208D50CA7F452"
    },
    {
      "id": "OmniSharp",
      "description": "OmniSharp for Linux (Mono / x64)",
      "url": "https://roslynomnisharp.blob.core.windows.net/releases/1.39.11/omnisharp-linux-x64-1.39.11.zip",
      "installPath": ".omnisharp/1.39.11",
      "platforms": [
        "linux"
      ],
      "architectures": [
        "x86_64"
      ],
      "binaries": [
        "./mono.linux-x86_64",
        "./run"
      ],
      "installTestPath": "./.omnisharp/1.39.11/run",
      "platformId": "linux-x64",
      "isFramework": true,
      "integrity": "88B70F9D4D7587562C3F25EC1062E8A8120EBCE7083D56E91D9AE4A6C72E4340"
    },
    {
      "id": "OmniSharp",
      "description": "OmniSharp for Linux (.NET 6 / x64)",
      "url": "https://roslynomnisharp.blob.core.windows.net/releases/1.39.11/omnisharp-linux-x64-net6.0-1.39.11.zip",
      "installPath": ".omnisharp/1.39.11-net6.0",
      "platforms": [
        "linux"
      ],
      "architectures": [
        "x86_64"
      ],
      "installTestPath": "./.omnisharp/1.39.11-net6.0/OmniSharp.dll",
      "platformId": "linux-x64",
      "isFramework": false,
      "integrity": "E58BE0F23DD84F2ACCEA245D7DBB8F9DE6ADEA354D44CB2A3F10D7F1326571D9"
    },
    {
      "id": "OmniSharp",
      "description": "OmniSharp for Linux (Mono / arm64)",
      "url": "https://roslynomnisharp.blob.core.windows.net/releases/1.39.11/omnisharp-linux-arm64-1.39.11.zip",
      "installPath": ".omnisharp/1.39.11",
      "platforms": [
        "linux"
      ],
      "architectures": [
        "arm64"
      ],
      "binaries": [
        "./mono.linux-arm64",
        "./run"
      ],
      "installTestPath": "./.omnisharp/1.39.11/run",
      "platformId": "linux-arm64",
      "isFramework": true,
      "integrity": "A10A5595AB0B13BD22495A7278995D9711B12F9EDE04AA3BB29CBE8F175EFABA"
    },
    {
      "id": "OmniSharp",
      "description": "OmniSharp for Linux (.NET 6 / arm64)",
      "url": "https://roslynomnisharp.blob.core.windows.net/releases/1.39.11/omnisharp-linux-arm64-net6.0-1.39.11.zip",
      "installPath": ".omnisharp/1.39.11-net6.0",
      "platforms": [
        "linux"
      ],
      "architectures": [
        "arm64"
      ],
      "installTestPath": "./.omnisharp/1.39.11-net6.0/OmniSharp.dll",
      "platformId": "linux-arm64",
      "isFramework": false,
      "integrity": "D4794CBA966B9B5D0F731E1606E732D5C231D4B1D345788B837565914D880A0E"
    },
    {
      "id": "OmniSharp",
      "description": "OmniSharp for Linux musl (.NET 6 / x64)",
      "url": "https://roslynomnisharp.blob.core.windows.net/releases/1.39.11/omnisharp-linux-musl-x64-net6.0-1.39.11.zip",
      "installPath": ".omnisharp/1.39.11-net6.0",
      "platforms": [
        "linux-musl"
      ],
      "architectures": [
        "x86_64"
      ],
      "installTestPath": "./.omnisharp/1.39.11-net6.0/OmniSharp.dll",
      "platformId": "linux-musl-x64",
      "isFramework": false,
      "integrity": "E8F924BB793C60B032FADE805030DF8F8F9B62F7FC32BF3B688EEA1B7E94B5DA"
    },
    {
      "id": "OmniSharp",
      "description": "OmniSharp for Linux musl (.NET 6 / arm64)",
      "url": "https://roslynomnisharp.blob.core.windows.net/releases/1.39.11/omnisharp-linux-musl-arm64-net6.0-1.39.11.zip",
      "installPath": ".omnisharp/1.39.11-net6.0",
      "platforms": [
        "linux-musl"
      ],
      "architectures": [
        "arm64"
      ],
      "installTestPath": "./.omnisharp/1.39.11-net6.0/OmniSharp.dll",
      "platformId": "linux-musl-arm64",
      "isFramework": false,
      "integrity": "223B58388C0F7226874DCA9053FE10B10739F2E43663DEED3F2F48C892E0D8E6"
    },
    {
      "id": "Debugger",
      "description": ".NET Core Debugger (Windows / x64)",
      "url": "https://vsdebugger.azureedge.net/coreclr-debug-2-55-0/coreclr-debug-win7-x64.zip",
      "installPath": ".debugger/x86_64",
      "platforms": [
        "win32"
      ],
      "architectures": [
        "x86_64",
        "arm64"
      ],
      "installTestPath": "./.debugger/x86_64/vsdbg-ui.exe",
      "integrity": "E3368B212113568D7371A007D27917ED50B848D253AD3FA371AEE708A901F9E4"
    },
    {
      "id": "Debugger",
      "description": ".NET Core Debugger (Windows / ARM64)",
      "url": "https://vsdebugger.azureedge.net/coreclr-debug-2-55-0/coreclr-debug-win10-arm64.zip",
      "installPath": ".debugger/arm64",
      "platforms": [
        "win32"
      ],
      "architectures": [
        "arm64"
      ],
      "installTestPath": "./.debugger/arm64/vsdbg-ui.exe",
      "integrity": "668E48B411BFA7F23770896C08E73E812E48F846265DDC57FB4EE13AA3124DA0"
    },
    {
      "id": "Debugger",
      "description": ".NET Core Debugger (macOS / x64)",
      "url": "https://vsdebugger.azureedge.net/coreclr-debug-2-55-0/coreclr-debug-osx-x64.zip",
      "installPath": ".debugger/x86_64",
      "platforms": [
        "darwin"
      ],
      "architectures": [
        "x86_64",
        "arm64"
      ],
      "binaries": [
        "./vsdbg-ui",
        "./vsdbg"
      ],
      "installTestPath": "./.debugger/x86_64/vsdbg-ui",
      "integrity": "02A9DB05F7017A8610C6BED0CFF696294ECF8C16F6706B9AD8E40032B9E24C3B"
    },
    {
      "id": "Debugger",
      "description": ".NET Core Debugger (macOS / arm64)",
      "url": "https://vsdebugger.azureedge.net/coreclr-debug-2-55-0/coreclr-debug-osx-arm64.zip",
      "installPath": ".debugger/arm64",
      "platforms": [
        "darwin"
      ],
      "architectures": [
        "arm64"
      ],
      "binaries": [
        "./vsdbg-ui",
        "./vsdbg"
      ],
      "installTestPath": "./.debugger/arm64/vsdbg-ui",
      "integrity": "058C2A63DB74AFD9C56964CE149F8D003AFF3C6AEF2A6C1EB24F3FAD51D6C489"
    },
    {
      "id": "Debugger",
      "description": ".NET Core Debugger (linux / ARM)",
      "url": "https://vsdebugger.azureedge.net/coreclr-debug-2-55-0/coreclr-debug-linux-arm.zip",
      "installPath": ".debugger",
      "platforms": [
        "linux"
      ],
      "architectures": [
        "arm"
      ],
      "binaries": [
        "./vsdbg-ui",
        "./vsdbg"
      ],
      "installTestPath": "./.debugger/vsdbg-ui",
      "integrity": "B236CD072B7A0E962FECBF0DCF14B5BDBC590723D30D9C84815BD27B906874D0"
    },
    {
      "id": "Debugger",
      "description": ".NET Core Debugger (linux / ARM64)",
      "url": "https://vsdebugger.azureedge.net/coreclr-debug-2-55-0/coreclr-debug-linux-arm64.zip",
      "installPath": ".debugger",
      "platforms": [
        "linux"
      ],
      "architectures": [
        "arm64"
      ],
      "binaries": [
        "./vsdbg-ui",
        "./vsdbg"
      ],
      "installTestPath": "./.debugger/vsdbg-ui",
      "integrity": "3A18166E6166E46E3731949F8AE9168CAC856D93F331FECD09ABB3FCD843B550"
    },
    {
      "id": "Debugger",
      "description": ".NET Core Debugger (linux musl / x64)",
      "url": "https://vsdebugger.azureedge.net/coreclr-debug-2-55-0/coreclr-debug-linux-musl-x64.zip",
      "installPath": ".debugger",
      "platforms": [
        "linux-musl"
      ],
      "architectures": [
        "x86_64"
      ],
      "binaries": [
        "./vsdbg-ui",
        "./vsdbg"
      ],
      "installTestPath": "./.debugger/vsdbg-ui",
      "integrity": "4CE30A8F2BC7738BEF02D7E28FC8B67F14740A9A1A05E3CC260597675858C9FE"
    },
    {
      "id": "Debugger",
      "description": ".NET Core Debugger (linux musl / ARM64)",
      "url": "https://vsdebugger.azureedge.net/coreclr-debug-2-55-0/coreclr-debug-linux-musl-arm64.zip",
      "installPath": ".debugger",
      "platforms": [
        "linux-musl"
      ],
      "architectures": [
        "arm64"
      ],
      "binaries": [
        "./vsdbg-ui",
        "./vsdbg"
      ],
      "installTestPath": "./.debugger/vsdbg-ui",
      "integrity": "F9D8686A32D27FA85546A2326F96E08D2CC90C0CBA03CD81B2C280C0F67793C5"
    },
    {
      "id": "Debugger",
      "description": ".NET Core Debugger (linux / x64)",
      "url": "https://vsdebugger.azureedge.net/coreclr-debug-2-55-0/coreclr-debug-linux-x64.zip",
      "installPath": ".debugger",
      "platforms": [
        "linux"
      ],
      "architectures": [
        "x86_64"
      ],
      "binaries": [
        "./vsdbg-ui",
        "./vsdbg"
      ],
      "installTestPath": "./.debugger/vsdbg-ui",
      "integrity": "7F3DBA584BF243251154642CC789347CA4C1DFBF6EB7B7B9A44F278545128039"
    },
    {
      "id": "RazorOmnisharp",
      "description": "Razor Language Server for OmniSharp (Windows / x64)",
      "url": "https://download.visualstudio.microsoft.com/download/pr/aee63398-023f-48db-bba2-30162c68f0c4/8d42e62ea4051381c219b3e31bc4eced/razorlanguageserver-win-x64-7.0.0-preview.23363.1.zip",
      "installPath": ".razoromnisharp",
      "platforms": [
        "win32"
      ],
      "architectures": [
        "x86_64"
      ]
    },
    {
      "id": "RazorOmnisharp",
      "description": "Razor Language Server for OmniSharp (Windows / ARM64)",
      "url": "https://download.visualstudio.microsoft.com/download/pr/aee63398-023f-48db-bba2-30162c68f0c4/4ef26e45cf32fe8d51c0e7dd21f1fef6/razorlanguageserver-win-arm64-7.0.0-preview.23363.1.zip",
      "installPath": ".razoromnisharp",
      "platforms": [
        "win32"
      ],
      "architectures": [
        "arm64"
      ]
    },
    {
      "id": "RazorOmnisharp",
      "description": "Razor Language Server for OmniSharp (Linux / x64)",
      "url": "https://download.visualstudio.microsoft.com/download/pr/aee63398-023f-48db-bba2-30162c68f0c4/6d4e23a3c7cf0465743950a39515a716/razorlanguageserver-linux-x64-7.0.0-preview.23363.1.zip",
      "installPath": ".razoromnisharp",
      "platforms": [
        "linux"
      ],
      "architectures": [
        "x86_64"
      ],
      "binaries": [
        "./rzls"
      ]
    },
    {
      "id": "RazorOmnisharp",
      "description": "Razor Language Server for OmniSharp (Linux ARM64)",
      "url": "https://download.visualstudio.microsoft.com/download/pr/aee63398-023f-48db-bba2-30162c68f0c4/85deebd44647ebf65724cc291d722283/razorlanguageserver-linux-arm64-7.0.0-preview.23363.1.zip",
      "installPath": ".razoromnisharp",
      "platforms": [
        "linux"
      ],
      "architectures": [
        "arm64"
      ],
      "binaries": [
        "./rzls"
      ]
    },
    {
      "id": "RazorOmnisharp",
      "description": "Razor Language Server for OmniSharp (Linux musl / x64)",
      "url": "https://download.visualstudio.microsoft.com/download/pr/aee63398-023f-48db-bba2-30162c68f0c4/4f0caa94ae182785655efb15eafcef23/razorlanguageserver-linux-musl-x64-7.0.0-preview.23363.1.zip",
      "installPath": ".razoromnisharp",
      "platforms": [
        "linux-musl"
      ],
      "architectures": [
        "x86_64"
      ],
      "binaries": [
        "./rzls"
      ]
    },
    {
      "id": "RazorOmnisharp",
      "description": "Razor Language Server for OmniSharp (Linux musl ARM64)",
      "url": "https://download.visualstudio.microsoft.com/download/pr/aee63398-023f-48db-bba2-30162c68f0c4/0a24828206a6f3b4bc743d058ef88ce7/razorlanguageserver-linux-musl-arm64-7.0.0-preview.23363.1.zip",
      "installPath": ".razoromnisharp",
      "platforms": [
        "linux-musl"
      ],
      "architectures": [
        "arm64"
      ],
      "binaries": [
        "./rzls"
      ]
    },
    {
      "id": "RazorOmnisharp",
      "description": "Razor Language Server for OmniSharp (macOS / x64)",
      "url": "https://download.visualstudio.microsoft.com/download/pr/aee63398-023f-48db-bba2-30162c68f0c4/2afcafaf41082989efcc10405abb9314/razorlanguageserver-osx-x64-7.0.0-preview.23363.1.zip",
      "installPath": ".razoromnisharp",
      "platforms": [
        "darwin"
      ],
      "architectures": [
        "x86_64"
      ],
      "binaries": [
        "./rzls"
      ]
    },
    {
      "id": "RazorOmnisharp",
      "description": "Razor Language Server for OmniSharp (macOS ARM64)",
      "url": "https://download.visualstudio.microsoft.com/download/pr/aee63398-023f-48db-bba2-30162c68f0c4/8bf2ed2f00d481a5987e3eb5165afddd/razorlanguageserver-osx-arm64-7.0.0-preview.23363.1.zip",
      "installPath": ".razoromnisharp",
      "platforms": [
        "darwin"
      ],
      "architectures": [
        "arm64"
      ],
      "binaries": [
        "./rzls"
      ]
    }
  ],
  "engines": {
    "vscode": "^1.93.0"
  },
  "activationEvents": [
    "onDebugInitialConfigurations",
    "onDebugResolve:blazorwasm",
    "onDebugResolve:coreclr",
    "onDebugResolve:clr",
    "onDebugResolve:monovsdbg",
    "onDebugResolve:dotnet",
    "onLanguage:csharp",
    "onCommand:o.showOutput",
    "onCommand:omnisharp.registerLanguageMiddleware",
    "workspaceContains:**/*.{csproj,csx,cake}"
  ],
  "contributes": {
    "themes": [
      {
        "label": "Visual Studio 2019 Dark",
        "uiTheme": "vs-dark",
        "path": "./themes/vs2019_dark.json"
      },
      {
        "label": "Visual Studio 2019 Light",
        "uiTheme": "vs",
        "path": "./themes/vs2019_light.json"
      }
    ],
    "configuration": [
      {
        "title": "Project",
        "order": 0,
        "properties": {
          "dotnet.defaultSolution": {
            "type": "string",
            "description": "%configuration.dotnet.defaultSolution.description%",
            "order": 0
          }
        }
      },
      {
        "title": "Text Editor",
        "order": 1,
        "properties": {
          "dotnet.typeMembers.memberInsertionLocation": {
            "type": "string",
            "enum": [
              "withOtherMembersOfTheSameKind",
              "atTheEnd"
            ],
            "default": "withOtherMembersOfTheSameKind",
            "enumDescriptions": [
              "%configuration.dotnet.typeMembers.memberInsertionLocation.withOtherMembersOfTheSameKind%",
              "%configuration.dotnet.typeMembers.memberInsertionLocation.atTheEnd%"
            ],
            "description": "%configuration.dotnet.typeMembers.memberInsertionLocation%",
            "order": 10
          },
          "dotnet.typeMembers.propertyGenerationBehavior": {
            "type": "string",
            "enum": [
              "preferThrowingProperties",
              "preferAutoProperties"
            ],
            "default": "preferThrowingProperties",
            "enumDescriptions": [
              "%configuration.dotnet.typeMembers.propertyGenerationBehavior.preferThrowingProperties%",
              "%configuration.dotnet.typeMembers.propertyGenerationBehavior.preferAutoProperties%"
            ],
            "description": "%configuration.dotnet.typeMembers.propertyGenerationBehavior%",
            "order": 10
          },
          "dotnet.codeLens.enableReferencesCodeLens": {
            "type": "boolean",
            "default": true,
            "description": "%configuration.dotnet.codeLens.enableReferencesCodeLens%"
          },
          "dotnet.codeLens.enableTestsCodeLens": {
            "type": "boolean",
            "default": true,
            "description": "%configuration.dotnet.codeLens.enableTestsCodeLens%"
          },
          "dotnet.completion.showCompletionItemsFromUnimportedNamespaces": {
            "type": "boolean",
            "default": true,
            "description": "%configuration.dotnet.completion.showCompletionItemsFromUnimportedNamespaces%",
            "order": 20
          },
          "dotnet.completion.showNameCompletionSuggestions": {
            "type": "boolean",
            "default": "true",
            "description": "%configuration.dotnet.completion.showNameCompletionSuggestions%",
            "order": 20
          },
          "dotnet.completion.provideRegexCompletions": {
            "type": "boolean",
            "default": "true",
            "description": "%configuration.dotnet.completion.provideRegexCompletions%",
            "order": 20
          },
          "dotnet.completion.triggerCompletionInArgumentLists": {
            "type": "boolean",
            "default": "true",
            "description": "%configuration.dotnet.completion.triggerCompletionInArgumentLists%",
            "order": 20
          },
          "dotnet.backgroundAnalysis.analyzerDiagnosticsScope": {
            "type": "string",
            "enum": [
              "openFiles",
              "fullSolution",
              "none"
            ],
            "default": "openFiles",
            "enumDescriptions": [
              "%configuration.dotnet.backgroundAnalysis.analyzerDiagnosticsScope.openFiles%",
              "%configuration.dotnet.backgroundAnalysis.analyzerDiagnosticsScope.fullSolution%",
              "%configuration.dotnet.backgroundAnalysis.analyzerDiagnosticsScope.none%"
            ],
            "description": "%configuration.dotnet.backgroundAnalysis.analyzerDiagnosticsScope%",
            "order": 30
          },
          "dotnet.backgroundAnalysis.compilerDiagnosticsScope": {
            "type": "string",
            "enum": [
              "openFiles",
              "fullSolution",
              "none"
            ],
            "default": "openFiles",
            "enumDescriptions": [
              "%configuration.dotnet.backgroundAnalysis.compilerDiagnosticsScope.openFiles%",
              "%configuration.dotnet.backgroundAnalysis.compilerDiagnosticsScope.fullSolution%",
              "%configuration.dotnet.backgroundAnalysis.compilerDiagnosticsScope.none%"
            ],
            "description": "%configuration.dotnet.backgroundAnalysis.compilerDiagnosticsScope%",
            "order": 30
          },
          "dotnet.highlighting.highlightRelatedRegexComponents": {
            "type": "boolean",
            "default": "true",
            "description": "%configuration.dotnet.highlighting.highlightRelatedRegexComponents%",
            "order": 40
          },
          "dotnet.highlighting.highlightRelatedJsonComponents": {
            "type": "boolean",
            "default": "true",
            "description": "%configuration.dotnet.highlighting.highlightRelatedJsonComponents%",
            "order": 40
          },
          "csharp.inlayHints.enableInlayHintsForImplicitObjectCreation": {
            "type": "boolean",
            "default": false,
            "description": "%configuration.csharp.inlayHints.enableInlayHintsForImplicitObjectCreation%",
            "order": 50
          },
          "csharp.inlayHints.enableInlayHintsForImplicitVariableTypes": {
            "type": "boolean",
            "default": false,
            "description": "%configuration.csharp.inlayHints.enableInlayHintsForImplicitVariableTypes%",
            "order": 50
          },
          "csharp.inlayHints.enableInlayHintsForLambdaParameterTypes": {
            "type": "boolean",
            "default": false,
            "description": "%configuration.csharp.inlayHints.enableInlayHintsForLambdaParameterTypes%",
            "order": 50
          },
          "csharp.inlayHints.enableInlayHintsForTypes": {
            "type": "boolean",
            "default": false,
            "description": "%configuration.csharp.inlayHints.enableInlayHintsForTypes%",
            "order": 50
          },
          "dotnet.inlayHints.enableInlayHintsForIndexerParameters": {
            "type": "boolean",
            "default": false,
            "description": "%configuration.csharp.inlayHints.enableInlayHintsForIndexerParameters%",
            "order": 50
          },
          "dotnet.inlayHints.enableInlayHintsForLiteralParameters": {
            "type": "boolean",
            "default": false,
            "description": "%configuration.dotnet.inlayHints.enableInlayHintsForLiteralParameters%",
            "order": 50
          },
          "dotnet.inlayHints.enableInlayHintsForObjectCreationParameters": {
            "type": "boolean",
            "default": false,
            "description": "%configuration.dotnet.inlayHints.enableInlayHintsForObjectCreationParameters%",
            "order": 50
          },
          "dotnet.inlayHints.enableInlayHintsForOtherParameters": {
            "type": "boolean",
            "default": false,
            "description": "%configuration.dotnet.inlayHints.enableInlayHintsForOtherParameters%",
            "order": 50
          },
          "dotnet.inlayHints.enableInlayHintsForParameters": {
            "type": "boolean",
            "default": false,
            "description": "%configuration.dotnet.inlayHints.enableInlayHintsForParameters%",
            "order": 50
          },
          "dotnet.inlayHints.suppressInlayHintsForParametersThatDifferOnlyBySuffix": {
            "type": "boolean",
            "default": false,
            "description": "%configuration.dotnet.inlayHints.suppressInlayHintsForParametersThatDifferOnlyBySuffix%",
            "order": 50
          },
          "dotnet.inlayHints.suppressInlayHintsForParametersThatMatchArgumentName": {
            "type": "boolean",
            "default": false,
            "description": "%configuration.dotnet.inlayHints.suppressInlayHintsForParametersThatMatchArgumentName%",
            "order": 50
          },
          "dotnet.inlayHints.suppressInlayHintsForParametersThatMatchMethodIntent": {
            "type": "boolean",
            "default": false,
            "description": "%configuration.dotnet.inlayHints.suppressInlayHintsForParametersThatMatchMethodIntent%",
            "order": 50
          },
          "dotnet.navigation.navigateToDecompiledSources": {
            "type": "boolean",
            "default": "true",
            "description": "%configuration.dotnet.navigation.navigateToDecompiledSources%",
            "order": 60
          },
          "dotnet.navigation.navigateToSourceLinkAndEmbeddedSources": {
            "type": "boolean",
            "default": "true",
            "description": "%configuration.dotnet.navigation.navigateToSourceLinkAndEmbeddedSources%",
            "order": 60
          },
          "dotnet.quickInfo.showRemarksInQuickInfo": {
            "type": "boolean",
            "default": "true",
            "description": "%configuration.dotnet.quickInfo.showRemarksInQuickInfo%",
            "order": 70
          },
          "dotnet.symbolSearch.searchReferenceAssemblies": {
            "type": "boolean",
            "default": true,
            "description": "%configuration.dotnet.symbolSearch.searchReferenceAssemblies%",
            "order": 80
          }
        }
      },
      {
        "title": "Debugger",
        "order": 8,
        "properties": {
          "csharp.debug.stopAtEntry": {
            "type": "boolean",
            "markdownDescription": "%generateOptionsSchema.stopAtEntry.markdownDescription%",
            "default": false
          },
          "csharp.debug.console": {
            "type": "string",
            "enum": [
              "internalConsole",
              "integratedTerminal",
              "externalTerminal"
            ],
            "enumDescriptions": [
              "%generateOptionsSchema.console.internalConsole.enumDescription%",
              "%generateOptionsSchema.console.integratedTerminal.enumDescription%",
              "%generateOptionsSchema.console.externalTerminal.enumDescription%"
            ],
            "markdownDescription": "%generateOptionsSchema.console.settingsDescription%",
            "default": "internalConsole"
          },
          "csharp.debug.sourceFileMap": {
            "type": "object",
            "markdownDescription": "%generateOptionsSchema.sourceFileMap.markdownDescription%",
            "additionalProperties": {
              "type": "string"
            },
            "default": {}
          },
          "csharp.debug.justMyCode": {
            "type": "boolean",
            "markdownDescription": "%generateOptionsSchema.justMyCode.markdownDescription%",
            "default": true
          },
          "csharp.debug.requireExactSource": {
            "type": "boolean",
            "markdownDescription": "%generateOptionsSchema.requireExactSource.markdownDescription%",
            "default": true
          },
          "csharp.debug.enableStepFiltering": {
            "type": "boolean",
            "markdownDescription": "%generateOptionsSchema.enableStepFiltering.markdownDescription%",
            "default": true
          },
          "csharp.debug.logging.exceptions": {
            "type": "boolean",
            "markdownDescription": "%generateOptionsSchema.logging.exceptions.markdownDescription%",
            "default": true
          },
          "csharp.debug.logging.moduleLoad": {
            "type": "boolean",
            "markdownDescription": "%generateOptionsSchema.logging.moduleLoad.markdownDescription%",
            "default": true
          },
          "csharp.debug.logging.programOutput": {
            "type": "boolean",
            "markdownDescription": "%generateOptionsSchema.logging.programOutput.markdownDescription%",
            "default": true
          },
          "csharp.debug.logging.browserStdOut": {
            "type": "boolean",
            "markdownDescription": "%generateOptionsSchema.logging.browserStdOut.markdownDescription%",
            "default": true
          },
          "csharp.debug.logging.elapsedTiming": {
            "type": "boolean",
            "markdownDescription": "%generateOptionsSchema.logging.elapsedTiming.markdownDescription%",
            "default": false
          },
          "csharp.debug.logging.threadExit": {
            "type": "boolean",
            "markdownDescription": "%generateOptionsSchema.logging.threadExit.markdownDescription%",
            "default": false
          },
          "csharp.debug.logging.processExit": {
            "type": "boolean",
            "markdownDescription": "%generateOptionsSchema.logging.processExit.markdownDescription%",
            "default": true
          },
          "csharp.debug.logging.engineLogging": {
            "type": "boolean",
            "deprecationMessage": "%generateOptionsSchema.logging.engineLogging.deprecationMessage%",
            "default": false
          },
          "csharp.debug.logging.diagnosticsLog.protocolMessages": {
            "type": "boolean",
            "markdownDescription": "%generateOptionsSchema.logging.diagnosticsLog.protocolMessages.markdownDescription%",
            "default": false
          },
          "csharp.debug.logging.diagnosticsLog.dispatcherMessages": {
            "type": "string",
            "enum": [
              "none",
              "error",
              "important",
              "normal"
            ],
            "enumDescriptions": [
              "%generateOptionsSchema.logging.diagnosticsLog.dispatcherMessages.none.enumDescription%",
              "%generateOptionsSchema.logging.diagnosticsLog.dispatcherMessages.error.enumDescription%",
              "%generateOptionsSchema.logging.diagnosticsLog.dispatcherMessages.important.enumDescription%",
              "%generateOptionsSchema.logging.diagnosticsLog.dispatcherMessages.normal.enumDescription%"
            ],
            "markdownDescription": "%generateOptionsSchema.logging.diagnosticsLog.dispatcherMessages.markdownDescription%",
            "default": "none"
          },
          "csharp.debug.logging.diagnosticsLog.debugEngineAPITracing": {
            "type": "string",
            "enum": [
              "none",
              "error",
              "all"
            ],
            "enumDescriptions": [
              "%generateOptionsSchema.logging.diagnosticsLog.debugEngineAPITracing.none.enumDescription%",
              "%generateOptionsSchema.logging.diagnosticsLog.debugEngineAPITracing.error.enumDescription%",
              "%generateOptionsSchema.logging.diagnosticsLog.debugEngineAPITracing.all.enumDescription%"
            ],
            "markdownDescription": "%generateOptionsSchema.logging.diagnosticsLog.debugEngineAPITracing.markdownDescription%",
            "default": "none"
          },
          "csharp.debug.logging.diagnosticsLog.debugRuntimeEventTracing": {
            "type": "boolean",
            "markdownDescription": "%generateOptionsSchema.logging.diagnosticsLog.debugRuntimeEventTracing.markdownDescription%",
            "default": false
          },
          "csharp.debug.logging.diagnosticsLog.expressionEvaluationTracing": {
            "type": "boolean",
            "markdownDescription": "%generateOptionsSchema.logging.diagnosticsLog.expressionEvaluationTracing.markdownDescription%",
            "default": false
          },
          "csharp.debug.logging.diagnosticsLog.startDebuggingTracing": {
            "type": "boolean",
            "markdownDescription": "%generateOptionsSchema.logging.diagnosticsLog.startDebuggingTracing.markdownDescription%",
            "default": false
          },
          "csharp.debug.logging.consoleUsageMessage": {
            "type": "boolean",
            "description": "%generateOptionsSchema.logging.consoleUsageMessage.description%",
            "default": true
          },
          "csharp.debug.suppressJITOptimizations": {
            "type": "boolean",
            "markdownDescription": "%generateOptionsSchema.suppressJITOptimizations.markdownDescription%",
            "default": false
          },
          "csharp.debug.symbolOptions.searchPaths": {
            "type": "array",
            "items": {
              "type": "string"
            },
            "description": "%generateOptionsSchema.symbolOptions.searchPaths.description%",
            "default": []
          },
          "csharp.debug.symbolOptions.searchMicrosoftSymbolServer": {
            "type": "boolean",
            "description": "%generateOptionsSchema.symbolOptions.searchMicrosoftSymbolServer.description%",
            "default": false
          },
          "csharp.debug.symbolOptions.searchNuGetOrgSymbolServer": {
            "type": "boolean",
            "description": "%generateOptionsSchema.symbolOptions.searchNuGetOrgSymbolServer.description%",
            "default": false
          },
          "csharp.debug.symbolOptions.cachePath": {
            "type": "string",
            "description": "%generateOptionsSchema.symbolOptions.cachePath.description%",
            "default": ""
          },
          "csharp.debug.symbolOptions.moduleFilter.mode": {
            "type": "string",
            "enum": [
              "loadAllButExcluded",
              "loadOnlyIncluded"
            ],
            "enumDescriptions": [
              "%generateOptionsSchema.symbolOptions.moduleFilter.mode.loadAllButExcluded.enumDescription%",
              "%generateOptionsSchema.symbolOptions.moduleFilter.mode.loadOnlyIncluded.enumDescription%"
            ],
            "description": "%generateOptionsSchema.symbolOptions.moduleFilter.mode.description%",
            "default": "loadAllButExcluded"
          },
          "csharp.debug.symbolOptions.moduleFilter.excludedModules": {
            "type": "array",
            "items": {
              "type": "string"
            },
            "description": "%generateOptionsSchema.symbolOptions.moduleFilter.excludedModules.description%",
            "default": []
          },
          "csharp.debug.symbolOptions.moduleFilter.includedModules": {
            "type": "array",
            "items": {
              "type": "string"
            },
            "description": "%generateOptionsSchema.symbolOptions.moduleFilter.includedModules.description%",
            "default": []
          },
          "csharp.debug.symbolOptions.moduleFilter.includeSymbolsNextToModules": {
            "type": "boolean",
            "description": "%generateOptionsSchema.symbolOptions.moduleFilter.includeSymbolsNextToModules.description%",
            "default": true
          },
          "csharp.debug.symbolOptions.moduleFilter.includeSymbolsOnDemand": {
            "type": "boolean",
            "description": "%generateOptionsSchema.symbolOptions.moduleFilter.includeSymbolsOnDemand.description%",
            "default": true
          },
          "csharp.debug.expressionEvaluationOptions.allowImplicitFuncEval": {
            "type": "boolean",
            "description": "%generateOptionsSchema.expressionEvaluationOptions.allowImplicitFuncEval.description%",
            "default": true
          },
          "csharp.debug.expressionEvaluationOptions.allowToString": {
            "type": "boolean",
            "markdownDescription": "%generateOptionsSchema.expressionEvaluationOptions.allowToString.markdownDescription%",
            "default": true
          },
          "csharp.debug.expressionEvaluationOptions.allowFastEvaluate": {
            "type": "boolean",
            "description": "%generateOptionsSchema.expressionEvaluationOptions.allowFastEvaluate.description%",
            "default": true
          },
          "csharp.debug.expressionEvaluationOptions.showRawValues": {
            "type": "boolean",
            "description": "%generateOptionsSchema.expressionEvaluationOptions.showRawValues.description%",
            "default": false
          },
          "dotnet.unitTestDebuggingOptions": {
            "type": "object",
            "description": "%configuration.dotnet.unitTestDebuggingOptions%",
            "default": {},
            "properties": {
              "sourceFileMap": {
                "type": "object",
                "markdownDescription": "%generateOptionsSchema.sourceFileMap.markdownDescription%",
                "additionalProperties": {
                  "type": "string"
                }
              },
              "justMyCode": {
                "type": "boolean",
                "markdownDescription": "%generateOptionsSchema.justMyCode.markdownDescription%",
                "default": true
              },
              "requireExactSource": {
                "type": "boolean",
                "markdownDescription": "%generateOptionsSchema.requireExactSource.markdownDescription%",
                "default": true
              },
              "enableStepFiltering": {
                "type": "boolean",
                "markdownDescription": "%generateOptionsSchema.enableStepFiltering.markdownDescription%",
                "default": true
              },
              "logging": {
                "description": "%generateOptionsSchema.logging.description%",
                "type": "object",
                "required": [],
                "default": {},
                "properties": {
                  "exceptions": {
                    "type": "boolean",
                    "markdownDescription": "%generateOptionsSchema.logging.exceptions.markdownDescription%",
                    "default": true
                  },
                  "moduleLoad": {
                    "type": "boolean",
                    "markdownDescription": "%generateOptionsSchema.logging.moduleLoad.markdownDescription%",
                    "default": true
                  },
                  "programOutput": {
                    "type": "boolean",
                    "markdownDescription": "%generateOptionsSchema.logging.programOutput.markdownDescription%",
                    "default": true
                  },
                  "threadExit": {
                    "type": "boolean",
                    "markdownDescription": "%generateOptionsSchema.logging.threadExit.markdownDescription%",
                    "default": false
                  },
                  "processExit": {
                    "type": "boolean",
                    "markdownDescription": "%generateOptionsSchema.logging.processExit.markdownDescription%",
                    "default": true
                  }
                }
              },
              "suppressJITOptimizations": {
                "type": "boolean",
                "markdownDescription": "%generateOptionsSchema.suppressJITOptimizations.markdownDescription%",
                "default": false
              },
              "symbolOptions": {
                "description": "%generateOptionsSchema.symbolOptions.description%",
                "default": {
                  "searchPaths": [],
                  "searchMicrosoftSymbolServer": false,
                  "searchNuGetOrgSymbolServer": false
                },
                "type": "object",
                "properties": {
                  "searchPaths": {
                    "type": "array",
                    "items": {
                      "type": "string"
                    },
                    "description": "%generateOptionsSchema.symbolOptions.searchPaths.description%",
                    "default": []
                  },
                  "searchMicrosoftSymbolServer": {
                    "type": "boolean",
                    "description": "%generateOptionsSchema.symbolOptions.searchMicrosoftSymbolServer.description%",
                    "default": false
                  },
                  "searchNuGetOrgSymbolServer": {
                    "type": "boolean",
                    "description": "%generateOptionsSchema.symbolOptions.searchNuGetOrgSymbolServer.description%",
                    "default": false
                  },
                  "cachePath": {
                    "type": "string",
                    "description": "%generateOptionsSchema.symbolOptions.cachePath.description%",
                    "default": ""
                  },
                  "moduleFilter": {
                    "description": "%generateOptionsSchema.symbolOptions.moduleFilter.description%",
                    "default": {
                      "mode": "loadAllButExcluded",
                      "excludedModules": []
                    },
                    "type": "object",
                    "required": [
                      "mode"
                    ],
                    "properties": {
                      "mode": {
                        "type": "string",
                        "enum": [
                          "loadAllButExcluded",
                          "loadOnlyIncluded"
                        ],
                        "enumDescriptions": [
                          "%generateOptionsSchema.symbolOptions.moduleFilter.mode.loadAllButExcluded.enumDescription%",
                          "%generateOptionsSchema.symbolOptions.moduleFilter.mode.loadOnlyIncluded.enumDescription%"
                        ],
                        "description": "%generateOptionsSchema.symbolOptions.moduleFilter.mode.description%",
                        "default": "loadAllButExcluded"
                      },
                      "excludedModules": {
                        "type": "array",
                        "items": {
                          "type": "string"
                        },
                        "description": "%generateOptionsSchema.symbolOptions.moduleFilter.excludedModules.description%",
                        "default": []
                      },
                      "includedModules": {
                        "type": "array",
                        "items": {
                          "type": "string"
                        },
                        "description": "%generateOptionsSchema.symbolOptions.moduleFilter.includedModules.description%",
                        "default": []
                      },
                      "includeSymbolsNextToModules": {
                        "type": "boolean",
                        "description": "%generateOptionsSchema.symbolOptions.moduleFilter.includeSymbolsNextToModules.description%",
                        "default": true
                      },
                      "includeSymbolsOnDemand": {
                        "type": "boolean",
                        "description": "%generateOptionsSchema.symbolOptions.moduleFilter.includeSymbolsOnDemand.description%",
                        "default": true
                      }
                    }
                  }
                }
              },
              "sourceLinkOptions": {
                "markdownDescription": "%generateOptionsSchema.sourceLinkOptions.markdownDescription%",
                "default": {
                  "*": {
                    "enabled": true
                  }
                },
                "type": "object",
                "additionalItems": {
                  "type": "object",
                  "properties": {
                    "enabled": {
                      "title": "boolean",
                      "markdownDescription": "%generateOptionsSchema.sourceLinkOptions.additionalItems.enabled.markdownDescription%",
                      "default": true
                    }
                  }
                }
              },
              "expressionEvaluationOptions": {
                "description": "%generateOptionsSchema.expressionEvaluationOptions.description%",
                "default": {},
                "type": "object",
                "properties": {
                  "allowImplicitFuncEval": {
                    "type": "boolean",
                    "description": "%generateOptionsSchema.expressionEvaluationOptions.allowImplicitFuncEval.description%",
                    "default": true
                  },
                  "allowToString": {
                    "type": "boolean",
                    "markdownDescription": "%generateOptionsSchema.expressionEvaluationOptions.allowToString.markdownDescription%",
                    "default": true
                  },
                  "allowFastEvaluate": {
                    "type": "boolean",
                    "description": "%generateOptionsSchema.expressionEvaluationOptions.allowFastEvaluate.description%",
                    "default": true
                  },
                  "showRawValues": {
                    "type": "boolean",
                    "description": "%generateOptionsSchema.expressionEvaluationOptions.showRawValues.description%",
                    "default": false
                  }
                }
              },
              "targetArchitecture": {
                "type": "string",
                "markdownDescription": "%generateOptionsSchema.targetArchitecture.markdownDescription%",
                "enum": [
                  "x86_64",
                  "arm64"
                ]
              },
              "type": {
                "type": "string",
                "enum": [
                  "coreclr",
                  "clr"
                ],
                "markdownDescription": "%generateOptionsSchema.type.markdownDescription%",
                "default": "coreclr"
              },
              "debugServer": {
                "type": "number",
                "description": "%generateOptionsSchema.debugServer.description%",
                "default": 4711
              }
            }
          },
          "dotnet.unitTests.runSettingsPath": {
            "type": "string",
            "markdownDescription": "%configuration.dotnet.unitTests.runSettingsPath%"
          }
        }
      },
      {
        "title": "LSP Server",
        "order": 9,
        "properties": {
          "dotnet.preferCSharpExtension": {
            "scope": "resource",
            "type": "boolean",
            "default": false,
            "description": "%configuration.dotnet.preferCSharpExtension%"
          },
          "dotnet.dotnetPath": {
            "type": "string",
            "scope": "machine-overridable",
            "description": "%configuration.dotnet.dotnetPath%"
          },
          "dotnet.server.path": {
            "type": "string",
            "scope": "machine-overridable",
            "description": "%configuration.dotnet.server.path%"
          },
          "dotnet.server.componentPaths": {
            "type": "object",
            "description": "%configuration.dotnet.server.componentPaths%",
            "properties": {
              "roslynDevKit": {
                "description": "%configuration.dotnet.server.componentPaths.roslynDevKit%",
                "type": "string"
              },
              "xamlTools": {
                "description": "%configuration.dotnet.server.componentPaths.xamlTools%",
                "type": "string"
              }
            },
            "default": {}
          },
          "dotnet.server.startTimeout": {
            "type": "number",
            "scope": "machine-overridable",
            "default": 30000,
            "description": "%configuration.dotnet.server.startTimeout%"
          },
          "dotnet.server.waitForDebugger": {
            "type": "boolean",
            "scope": "machine-overridable",
            "default": false,
            "description": "%configuration.dotnet.server.waitForDebugger%"
          },
          "dotnet.server.extensionPaths": {
            "scope": "machine-overridable",
            "type": [
              "array",
              null
            ],
            "items": {
              "type": "string"
            },
            "default": null,
            "description": "%configuration.dotnet.server.extensionPaths%"
          },
          "dotnet.server.crashDumpPath": {
            "scope": "machine-overridable",
            "type": "string",
            "default": null,
            "description": "%configuration.dotnet.server.crashDumpPath%"
          },
          "dotnet.server.suppressLspErrorToasts": {
            "type": "boolean",
            "default": false,
            "description": "%configuration.dotnet.server.suppressLspErrorToasts%"
          },
          "dotnet.server.suppressMiscellaneousFilesToasts": {
            "type": "boolean",
            "default": false,
            "description": "%configuration.dotnet.server.suppressMiscellaneousFilesToasts%"
          },
          "dotnet.server.useServerGC": {
            "type": "boolean",
            "default": true,
            "description": "%configuration.dotnet.server.useServerGC%"
          },
          "dotnet.enableXamlTools": {
            "scope": "machine-overridable",
            "type": "boolean",
            "default": true,
            "description": "%configuration.dotnet.enableXamlTools%"
          },
          "dotnet.projects.binaryLogPath": {
            "scope": "machine-overridable",
            "type": "string",
            "default": null,
            "description": "%configuration.dotnet.projects.binaryLogPath%"
          },
          "dotnet.projects.enableAutomaticRestore": {
            "type": "boolean",
            "default": true,
            "description": "%configuration.dotnet.projects.enableAutomaticRestore%"
          },
          "razor.languageServer.directory": {
            "type": "string",
            "scope": "machine-overridable",
            "description": "%configuration.razor.languageServer.directory%",
            "order": 90
          },
          "razor.languageServer.debug": {
            "type": "boolean",
            "scope": "machine-overridable",
            "default": false,
            "description": "%configuration.razor.languageServer.debug%",
            "order": 90
          },
          "razor.server.trace": {
            "scope": "window",
            "type": "string",
            "enum": [
              "Trace",
              "Debug",
              "Information",
              "Warning",
              "Error",
              "Critical",
              "None"
            ],
            "order": 90,
            "default": "Information",
            "description": "%configuration.razor.server.trace%"
          },
          "razor.languageServer.forceRuntimeCodeGeneration": {
            "type": "boolean",
            "scope": "machine-overridable",
            "default": false,
            "description": "%configuration.razor.languageServer.forceRuntimeCodeGeneration%",
            "order": 90
          },
          "razor.languageServer.suppressLspErrorToasts": {
            "type": "boolean",
            "default": true,
            "description": "%configuration.razor.languageServer.suppressLspErrorToasts%"
          }
        }
      },
      {
        "title": "OmniSharp",
        "order": 10,
        "properties": {
          "dotnet.server.useOmnisharp": {
            "type": "boolean",
            "default": false,
            "description": "%configuration.omnisharp.dotnet.server.useOmnisharp%",
            "order": 0
          },
          "csharp.format.enable": {
            "type": "boolean",
            "default": true,
            "description": "%configuration.omnisharp.csharp.format.enable%"
          },
          "csharp.suppressDotnetInstallWarning": {
            "type": "boolean",
            "default": false,
            "description": "%configuration.omnisharp.csharp.suppressDotnetInstallWarning%"
          },
          "csharp.suppressDotnetRestoreNotification": {
            "type": "boolean",
            "default": false,
            "description": "%configuration.omnisharp.csharp.suppressDotnetRestoreNotification%"
          },
          "csharp.suppressProjectJsonWarning": {
            "type": "boolean",
            "default": false,
            "description": "%configuration.omnisharp.csharp.suppressProjectJsonWarning%"
          },
          "csharp.suppressBuildAssetsNotification": {
            "type": "boolean",
            "default": false,
            "description": "%configuration.omnisharp.csharp.suppressBuildAssetsNotification%"
          },
          "csharp.suppressHiddenDiagnostics": {
            "type": "boolean",
            "default": true,
            "description": "%configuration.omnisharp.csharp.suppressHiddenDiagnostics%"
          },
          "csharp.referencesCodeLens.filteredSymbols": {
            "type": "array",
            "items": {
              "type": "string"
            },
            "default": [],
            "description": "%configuration.omnisharp.csharp.referencesCodeLens.filteredSymbols%"
          },
          "csharp.maxProjectFileCountForDiagnosticAnalysis": {
            "type": "number",
            "default": 1000,
            "description": "%configuration.omnisharp.csharp.maxProjectFileCountForDiagnosticAnalysis%"
          },
          "csharp.semanticHighlighting.enabled": {
            "type": "boolean",
            "default": true,
            "description": "%configuration.omnisharp.csharp.semanticHighlighting.enabled%",
            "scope": "window"
          },
          "csharp.showOmnisharpLogOnError": {
            "type": "boolean",
            "default": true,
            "description": "%configuration.omnisharp.csharp.showOmnisharpLogOnError%"
          },
          "omnisharp.useModernNet": {
            "type": "boolean",
            "default": true,
            "scope": "window",
            "title": "%configuration.omnisharp.useModernNet.title%",
            "description": "%configuration.omnisharp.useModernNet.description%"
          },
          "omnisharp.sdkPath": {
            "type": "string",
            "scope": "window",
            "description": "%configuration.omnisharp.sdkPath%"
          },
          "omnisharp.sdkVersion": {
            "type": "string",
            "scope": "window",
            "description": "%configuration.omnisharp.sdkVersion%"
          },
          "omnisharp.sdkIncludePrereleases": {
            "type": "boolean",
            "scope": "window",
            "default": true,
            "description": "%configuration.omnisharp.sdkIncludePrereleases%"
          },
          "omnisharp.monoPath": {
            "type": "string",
            "scope": "machine",
            "description": "%configuration.omnisharp.monoPath%"
          },
          "omnisharp.loggingLevel": {
            "type": "string",
            "default": "information",
            "enum": [
              "trace",
              "debug",
              "information",
              "warning",
              "error",
              "critical"
            ],
            "description": "%configuration.omnisharp.loggingLevel%"
          },
          "omnisharp.autoStart": {
            "type": "boolean",
            "default": true,
            "description": "%configuration.omnisharp.autoStart%"
          },
          "omnisharp.projectFilesExcludePattern": {
            "type": "string",
            "default": "**/node_modules/**,**/.git/**,**/bower_components/**",
            "description": "%configuration.omnisharp.projectFilesExcludePattern%"
          },
          "omnisharp.projectLoadTimeout": {
            "type": "number",
            "default": 60,
            "description": "%configuration.omnisharp.projectLoadTimeout%"
          },
          "omnisharp.maxProjectResults": {
            "type": "number",
            "default": 250,
            "description": "%configuration.omnisharp.maxProjectResults%"
          },
          "omnisharp.useEditorFormattingSettings": {
            "type": "boolean",
            "default": true,
            "description": "%configuration.omnisharp.useEditorFormattingSettings%"
          },
          "omnisharp.minFindSymbolsFilterLength": {
            "type": "number",
            "default": 0,
            "description": "%configuration.omnisharp.minFindSymbolsFilterLength%"
          },
          "omnisharp.maxFindSymbolsItems": {
            "type": "number",
            "default": 1000,
            "description": "%configuration.omnisharp.maxFindSymbolsItems%"
          },
          "omnisharp.disableMSBuildDiagnosticWarning": {
            "type": "boolean",
            "default": false,
            "description": "%configuration.omnisharp.disableMSBuildDiagnosticWarning%"
          },
          "omnisharp.enableMsBuildLoadProjectsOnDemand": {
            "type": "boolean",
            "default": false,
            "description": "%configuration.omnisharp.enableMsBuildLoadProjectsOnDemand%"
          },
          "omnisharp.enableEditorConfigSupport": {
            "type": "boolean",
            "default": true,
            "description": "%configuration.omnisharp.enableEditorConfigSupport%"
          },
          "omnisharp.enableDecompilationSupport": {
            "type": "boolean",
            "default": false,
            "scope": "machine",
            "description": "%configuration.omnisharp.enableDecompilationSupport%"
          },
          "omnisharp.enableLspDriver": {
            "type": "boolean",
            "default": false,
            "description": "%configuration.omnisharp.enableLspDriver%"
          },
          "omnisharp.organizeImportsOnFormat": {
            "type": "boolean",
            "default": false,
            "description": "%configuration.omnisharp.organizeImportsOnFormat%"
          },
          "omnisharp.enableAsyncCompletion": {
            "type": "boolean",
            "default": false,
            "description": "%configuration.omnisharp.enableAsyncCompletion%"
          },
          "omnisharp.dotNetCliPaths": {
            "type": "array",
            "items": {
              "type": "string"
            },
            "description": "%configuration.omnisharp.dotNetCliPaths%",
            "uniqueItems": true
          },
          "razor.plugin.path": {
            "type": "string",
            "scope": "machine",
            "description": "%configuration.omnisharp.razor.plugin.path%"
          },
          "razor.devmode": {
            "type": "boolean",
            "default": false,
            "description": "%configuration.omnisharp.razor.devmode%"
          },
          "razor.format.enable": {
            "type": "boolean",
            "scope": "window",
            "default": true,
            "description": "%configuration.omnisharp.razor.format.enable%"
          },
          "razor.format.codeBlockBraceOnNextLine": {
            "type": "boolean",
            "scope": "window",
            "default": false,
            "description": "%configuration.omnisharp.razor.format.codeBlockBraceOnNextLine%"
          },
          "razor.completion.commitElementsWithSpace": {
            "type": "boolean",
            "scope": "window",
            "default": false,
            "description": "%configuration.omnisharp.razor.completion.commitElementsWithSpace%"
          }
        }
      }
    ],
    "jsonValidation": [
      {
        "fileMatch": [
          "appsettings.json",
          "appsettings.*.json"
        ],
        "url": "https://json.schemastore.org/appsettings"
      },
      {
        "fileMatch": "omnisharp.json",
        "url": "http://json.schemastore.org/omnisharp"
      },
      {
        "fileMatch": "global.json",
        "url": "http://json.schemastore.org/global"
      },
      {
        "fileMatch": "launchSettings.json",
        "url": "https://json.schemastore.org/launchsettings.json"
      }
    ],
    "commands": [
      {
        "command": "o.restart",
        "title": "%command.o.restart%",
        "category": "OmniSharp",
        "enablement": "dotnet.server.activationContext == 'OmniSharp'"
      },
      {
        "command": "o.pickProjectAndStart",
        "title": "%command.o.pickProjectAndStart%",
        "category": "OmniSharp",
        "enablement": "dotnet.server.activationContext == 'OmniSharp'"
      },
      {
        "command": "dotnet.openSolution",
        "title": "%command.dotnet.openSolution%",
        "category": ".NET",
        "enablement": "dotnet.server.activationContext == 'Roslyn'"
      },
      {
        "command": "o.fixAll.solution",
        "title": "%command.o.fixAll.solution%",
        "category": "OmniSharp",
        "enablement": "dotnet.server.activationContext == 'OmniSharp'"
      },
      {
        "command": "o.fixAll.project",
        "title": "%command.o.fixAll.project%",
        "category": "OmniSharp",
        "enablement": "dotnet.server.activationContext == 'OmniSharp'"
      },
      {
        "command": "o.fixAll.document",
        "title": "%command.o.fixAll.document%",
        "category": "OmniSharp",
        "enablement": "dotnet.server.activationContext == 'OmniSharp'"
      },
      {
        "command": "o.reanalyze.allProjects",
        "title": "%command.o.reanalyze.allProjects%",
        "category": "OmniSharp",
        "enablement": "dotnet.server.activationContext == 'OmniSharp'"
      },
      {
        "command": "o.reanalyze.currentProject",
        "title": "%command.o.reanalyze.currentProject%",
        "category": "OmniSharp",
        "enablement": "dotnet.server.activationContext == 'OmniSharp'"
      },
      {
        "command": "dotnet.generateAssets",
        "title": "%command.dotnet.generateAssets.currentProject%",
        "category": ".NET"
      },
      {
        "command": "dotnet.restore.project",
        "title": "%command.dotnet.restore.project%",
        "category": ".NET",
        "enablement": "dotnet.server.activationContext == 'Roslyn' || dotnet.server.activationContext == 'OmniSharp'"
      },
      {
        "command": "dotnet.restore.all",
        "title": "%command.dotnet.restore.all%",
        "category": ".NET",
        "enablement": "dotnet.server.activationContext == 'Roslyn' || dotnet.server.activationContext == 'OmniSharp'"
      },
      {
        "command": "csharp.listProcess",
        "title": "%command.csharp.listProcess%",
        "category": "CSharp"
      },
      {
        "command": "csharp.listRemoteProcess",
        "title": "%command.csharp.listRemoteProcess%",
        "category": "CSharp"
      },
      {
        "command": "csharp.listRemoteDockerProcess",
        "title": "%command.csharp.listRemoteDockerProcess%",
        "category": "CSharp"
      },
      {
        "command": "csharp.attachToProcess",
        "title": "%command.csharp.attachToProcess%",
        "category": "Debug"
      },
      {
        "command": "csharp.reportIssue",
        "title": "%command.csharp.reportIssue%",
        "category": "CSharp"
      },
      {
        "command": "csharp.showDecompilationTerms",
        "title": "%command.csharp.showDecompilationTerms%",
        "category": "CSharp",
        "enablement": "dotnet.server.activationContext == 'OmniSharp'"
      },
      {
        "command": "extension.showRazorCSharpWindow",
        "title": "%command.extension.showRazorCSharpWindow%",
        "category": "Razor"
      },
      {
        "command": "extension.showRazorHtmlWindow",
        "title": "%command.extension.showRazorHtmlWindow%",
        "category": "Razor"
      },
      {
        "command": "razor.reportIssue",
        "title": "%command.razor.reportIssue%",
        "category": "Razor"
      },
      {
        "command": "dotnet.test.runTestsInContext",
        "title": "%command.dotnet.test.runTestsInContext%",
        "category": ".NET",
        "enablement": "dotnet.server.activationContext == 'Roslyn' || dotnet.server.activationContext == 'OmniSharp'"
      },
      {
        "command": "dotnet.test.debugTestsInContext",
        "title": "%command.dotnet.test.debugTestsInContext%",
        "category": ".NET",
        "enablement": "dotnet.server.activationContext == 'Roslyn' || dotnet.server.activationContext == 'OmniSharp'"
      },
      {
        "command": "dotnet.restartServer",
        "title": "%command.dotnet.restartServer%",
        "category": ".NET",
        "enablement": "dotnet.server.activationContext == 'Roslyn'"
      }
    ],
    "keybindings": [
      {
        "command": "o.showOutput",
        "key": "Ctrl+Shift+F9",
        "mac": "Cmd+Shift+F9"
      }
    ],
    "snippets": [
      {
        "language": "csharp",
        "path": "./snippets/csharp.json"
      }
    ],
    "breakpoints": [
      {
        "language": "csharp"
      },
      {
        "language": "razor"
      },
      {
        "language": "qsharp"
      },
      {
        "language": "aspnetcorerazor"
      }
    ],
    "debuggers": [
      {
        "type": "coreclr",
        "label": ".NET 5+ and .NET Core",
        "hiddenWhen": "dotnet.debug.serviceBrokerAvailable",
        "languages": [
          "csharp",
          "razor",
          "qsharp",
          "aspnetcorerazor"
        ],
        "variables": {
          "pickProcess": "csharp.listProcess",
          "pickRemoteProcess": "csharp.listRemoteProcess",
          "pickRemoteDockerProcess": "csharp.listRemoteDockerProcess"
        },
        "aiKey": "0c6ae279ed8443289764825290e4f9e2-1a736e7c-1324-4338-be46-fc2a58ae4d14-7255",
        "configurationAttributes": {
          "launch": {
            "type": "object",
            "required": [
              "program"
            ],
            "properties": {
              "program": {
                "type": "string",
                "markdownDescription": "%generateOptionsSchema.program.markdownDescription%",
                "default": "${workspaceFolder}/bin/Debug/<insert-target-framework-here>/<insert-project-name-here>.dll"
              },
              "cwd": {
                "type": "string",
                "description": "%generateOptionsSchema.cwd.description%",
                "default": "${workspaceFolder}"
              },
              "args": {
                "anyOf": [
                  {
                    "type": "array",
                    "description": "%generateOptionsSchema.args.0.description%",
                    "items": {
                      "type": "string"
                    },
                    "default": []
                  },
                  {
                    "type": "string",
                    "description": "%generateOptionsSchema.args.1.description%",
                    "default": ""
                  }
                ]
              },
              "stopAtEntry": {
                "type": "boolean",
                "markdownDescription": "%generateOptionsSchema.stopAtEntry.markdownDescription%",
                "default": false
              },
              "launchBrowser": {
                "description": "%generateOptionsSchema.launchBrowser.description%",
                "default": {
                  "enabled": true
                },
                "type": "object",
                "required": [
                  "enabled"
                ],
                "properties": {
                  "enabled": {
                    "type": "boolean",
                    "description": "%generateOptionsSchema.launchBrowser.enabled.description%",
                    "default": true
                  },
                  "args": {
                    "type": "string",
                    "description": "%generateOptionsSchema.launchBrowser.args.description%",
                    "default": "${auto-detect-url}"
                  },
                  "osx": {
                    "description": "%generateOptionsSchema.launchBrowser.osx.description%",
                    "default": {
                      "command": "open",
                      "args": "${auto-detect-url}"
                    },
                    "type": "object",
                    "required": [
                      "command"
                    ],
                    "properties": {
                      "command": {
                        "type": "string",
                        "description": "%generateOptionsSchema.launchBrowser.osx.command.description%",
                        "default": "open"
                      },
                      "args": {
                        "type": "string",
                        "description": "%generateOptionsSchema.launchBrowser.osx.args.description%",
                        "default": "${auto-detect-url}"
                      }
                    }
                  },
                  "linux": {
                    "description": "%generateOptionsSchema.launchBrowser.linux.description%",
                    "default": {
                      "command": "xdg-open",
                      "args": "${auto-detect-url}"
                    },
                    "type": "object",
                    "required": [
                      "command"
                    ],
                    "properties": {
                      "command": {
                        "type": "string",
                        "description": "%generateOptionsSchema.launchBrowser.linux.command.description%",
                        "default": "xdg-open"
                      },
                      "args": {
                        "type": "string",
                        "description": "%generateOptionsSchema.launchBrowser.linux.args.description%",
                        "default": "${auto-detect-url}"
                      }
                    }
                  },
                  "windows": {
                    "description": "%generateOptionsSchema.launchBrowser.windows.description%",
                    "default": {
                      "command": "cmd.exe",
                      "args": "/C start ${auto-detect-url}"
                    },
                    "type": "object",
                    "required": [
                      "command"
                    ],
                    "properties": {
                      "command": {
                        "type": "string",
                        "description": "%generateOptionsSchema.launchBrowser.windows.command.description%",
                        "default": "cmd.exe"
                      },
                      "args": {
                        "type": "string",
                        "description": "%generateOptionsSchema.launchBrowser.windows.args.description%",
                        "default": "/C start ${auto-detect-url}"
                      }
                    }
                  }
                }
              },
              "env": {
                "type": "object",
                "additionalProperties": {
                  "type": "string"
                },
                "description": "%generateOptionsSchema.env.description%",
                "default": {}
              },
              "envFile": {
                "type": "string",
                "markdownDescription": "%generateOptionsSchema.envFile.markdownDescription%",
                "default": "${workspaceFolder}/.env"
              },
              "console": {
                "type": "string",
                "enum": [
                  "internalConsole",
                  "integratedTerminal",
                  "externalTerminal"
                ],
                "enumDescriptions": [
                  "%generateOptionsSchema.console.internalConsole.enumDescription%",
                  "%generateOptionsSchema.console.integratedTerminal.enumDescription%",
                  "%generateOptionsSchema.console.externalTerminal.enumDescription%"
                ],
                "markdownDescription": "%generateOptionsSchema.console.markdownDescription%",
                "settingsDescription": "%generateOptionsSchema.console.settingsDescription%",
                "default": "internalConsole"
              },
              "externalConsole": {
                "type": "boolean",
                "markdownDescription": "%generateOptionsSchema.externalConsole.markdownDescription%",
                "default": false
              },
              "launchSettingsFilePath": {
                "type": "string",
                "markdownDescription": "%generateOptionsSchema.launchSettingsFilePath.markdownDescription%",
                "default": "${workspaceFolder}/Properties/launchSettings.json"
              },
              "launchSettingsProfile": {
                "anyOf": [
                  {
                    "type": "string"
                  },
                  {
                    "type": "null"
                  }
                ],
                "description": "%generateOptionsSchema.launchSettingsProfile.description%",
                "default": "<insert-profile-name>"
              },
              "sourceFileMap": {
                "type": "object",
                "markdownDescription": "%generateOptionsSchema.sourceFileMap.markdownDescription%",
                "additionalProperties": {
                  "type": "string"
                },
                "default": {}
              },
              "justMyCode": {
                "type": "boolean",
                "markdownDescription": "%generateOptionsSchema.justMyCode.markdownDescription%",
                "default": true
              },
              "requireExactSource": {
                "type": "boolean",
                "markdownDescription": "%generateOptionsSchema.requireExactSource.markdownDescription%",
                "default": true
              },
              "enableStepFiltering": {
                "type": "boolean",
                "markdownDescription": "%generateOptionsSchema.enableStepFiltering.markdownDescription%",
                "default": true
              },
              "logging": {
                "description": "%generateOptionsSchema.logging.description%",
                "type": "object",
                "required": [],
                "default": {},
                "properties": {
                  "exceptions": {
                    "type": "boolean",
                    "markdownDescription": "%generateOptionsSchema.logging.exceptions.markdownDescription%",
                    "default": true
                  },
                  "moduleLoad": {
                    "type": "boolean",
                    "markdownDescription": "%generateOptionsSchema.logging.moduleLoad.markdownDescription%",
                    "default": true
                  },
                  "programOutput": {
                    "type": "boolean",
                    "markdownDescription": "%generateOptionsSchema.logging.programOutput.markdownDescription%",
                    "default": true
                  },
                  "browserStdOut": {
                    "type": "boolean",
                    "markdownDescription": "%generateOptionsSchema.logging.browserStdOut.markdownDescription%",
                    "default": true
                  },
                  "elapsedTiming": {
                    "type": "boolean",
                    "markdownDescription": "%generateOptionsSchema.logging.elapsedTiming.markdownDescription%",
                    "default": false
                  },
                  "threadExit": {
                    "type": "boolean",
                    "markdownDescription": "%generateOptionsSchema.logging.threadExit.markdownDescription%",
                    "default": false
                  },
                  "processExit": {
                    "type": "boolean",
                    "markdownDescription": "%generateOptionsSchema.logging.processExit.markdownDescription%",
                    "default": true
                  },
                  "engineLogging": {
                    "type": "boolean",
                    "deprecationMessage": "%generateOptionsSchema.logging.engineLogging.deprecationMessage%",
                    "default": false
                  },
                  "diagnosticsLog": {
                    "description": "%generateOptionsSchema.logging.diagnosticsLog.description%",
                    "type": "object",
                    "required": [],
                    "default": {},
                    "properties": {
                      "protocolMessages": {
                        "type": "boolean",
                        "markdownDescription": "%generateOptionsSchema.logging.diagnosticsLog.protocolMessages.markdownDescription%",
                        "default": false
                      },
                      "dispatcherMessages": {
                        "type": "string",
                        "enum": [
                          "none",
                          "error",
                          "important",
                          "normal"
                        ],
                        "enumDescriptions": [
                          "%generateOptionsSchema.logging.diagnosticsLog.dispatcherMessages.none.enumDescription%",
                          "%generateOptionsSchema.logging.diagnosticsLog.dispatcherMessages.error.enumDescription%",
                          "%generateOptionsSchema.logging.diagnosticsLog.dispatcherMessages.important.enumDescription%",
                          "%generateOptionsSchema.logging.diagnosticsLog.dispatcherMessages.normal.enumDescription%"
                        ],
                        "markdownDescription": "%generateOptionsSchema.logging.diagnosticsLog.dispatcherMessages.markdownDescription%",
                        "default": "none"
                      },
                      "debugEngineAPITracing": {
                        "type": "string",
                        "enum": [
                          "none",
                          "error",
                          "all"
                        ],
                        "enumDescriptions": [
                          "%generateOptionsSchema.logging.diagnosticsLog.debugEngineAPITracing.none.enumDescription%",
                          "%generateOptionsSchema.logging.diagnosticsLog.debugEngineAPITracing.error.enumDescription%",
                          "%generateOptionsSchema.logging.diagnosticsLog.debugEngineAPITracing.all.enumDescription%"
                        ],
                        "markdownDescription": "%generateOptionsSchema.logging.diagnosticsLog.debugEngineAPITracing.markdownDescription%",
                        "default": "none"
                      },
                      "debugRuntimeEventTracing": {
                        "type": "boolean",
                        "markdownDescription": "%generateOptionsSchema.logging.diagnosticsLog.debugRuntimeEventTracing.markdownDescription%",
                        "default": false
                      },
                      "expressionEvaluationTracing": {
                        "type": "boolean",
                        "markdownDescription": "%generateOptionsSchema.logging.diagnosticsLog.expressionEvaluationTracing.markdownDescription%",
                        "default": false
                      },
                      "startDebuggingTracing": {
                        "type": "boolean",
                        "markdownDescription": "%generateOptionsSchema.logging.diagnosticsLog.startDebuggingTracing.markdownDescription%",
                        "default": false
                      }
                    }
                  },
                  "consoleUsageMessage": {
                    "type": "boolean",
                    "description": "%generateOptionsSchema.logging.consoleUsageMessage.description%",
                    "default": true
                  }
                }
              },
              "pipeTransport": {
                "description": "%generateOptionsSchema.pipeTransport.description%",
                "type": "object",
                "required": [
                  "debuggerPath"
                ],
                "default": {
                  "pipeCwd": "${workspaceFolder}",
                  "pipeProgram": "enter the fully qualified path for the pipe program name, for example '/usr/bin/ssh'",
                  "pipeArgs": [],
                  "debuggerPath": "enter the path for the debugger on the target machine, for example ~/vsdbg/vsdbg"
                },
                "properties": {
                  "pipeCwd": {
                    "type": "string",
                    "description": "%generateOptionsSchema.pipeTransport.pipeCwd.description%",
                    "default": "${workspaceFolder}"
                  },
                  "pipeProgram": {
                    "type": "string",
                    "description": "%generateOptionsSchema.pipeTransport.pipeProgram.description%",
                    "default": "enter the fully qualified path for the pipe program name, for example '/usr/bin/ssh'"
                  },
                  "pipeArgs": {
                    "anyOf": [
                      {
                        "type": "array",
                        "description": "%generateOptionsSchema.pipeTransport.pipeArgs.0.description%",
                        "items": {
                          "type": "string"
                        },
                        "default": []
                      },
                      {
                        "type": "string",
                        "description": "%generateOptionsSchema.pipeTransport.pipeArgs.1.description%",
                        "default": ""
                      }
                    ],
                    "default": []
                  },
                  "debuggerPath": {
                    "type": "string",
                    "description": "%generateOptionsSchema.pipeTransport.debuggerPath.description%",
                    "default": "enter the path for the debugger on the target machine, for example ~/vsdbg/vsdbg"
                  },
                  "pipeEnv": {
                    "type": "object",
                    "additionalProperties": {
                      "type": "string"
                    },
                    "description": "%generateOptionsSchema.pipeTransport.pipeEnv.description%",
                    "default": {}
                  },
                  "quoteArgs": {
                    "type": "boolean",
                    "description": "%generateOptionsSchema.pipeTransport.quoteArgs.description%",
                    "default": true
                  },
                  "windows": {
                    "description": "%generateOptionsSchema.pipeTransport.windows.description%",
                    "default": {
                      "pipeCwd": "${workspaceFolder}",
                      "pipeProgram": "enter the fully qualified path for the pipe program name, for example 'c:\\tools\\plink.exe'",
                      "pipeArgs": []
                    },
                    "type": "object",
                    "properties": {
                      "pipeCwd": {
                        "type": "string",
                        "description": "%generateOptionsSchema.pipeTransport.windows.pipeCwd.description%",
                        "default": "${workspaceFolder}"
                      },
                      "pipeProgram": {
                        "type": "string",
                        "description": "%generateOptionsSchema.pipeTransport.windows.pipeProgram.description%",
                        "default": "enter the fully qualified path for the pipe program name, for example '/usr/bin/ssh'"
                      },
                      "pipeArgs": {
                        "anyOf": [
                          {
                            "type": "array",
                            "description": "%generateOptionsSchema.pipeTransport.windows.pipeArgs.0.description%",
                            "items": {
                              "type": "string"
                            },
                            "default": []
                          },
                          {
                            "type": "string",
                            "description": "%generateOptionsSchema.pipeTransport.windows.pipeArgs.1.description%",
                            "default": ""
                          }
                        ],
                        "default": []
                      },
                      "quoteArgs": {
                        "type": "boolean",
                        "description": "%generateOptionsSchema.pipeTransport.windows.quoteArgs.description%",
                        "default": true
                      },
                      "pipeEnv": {
                        "type": "object",
                        "additionalProperties": {
                          "type": "string"
                        },
                        "description": "%generateOptionsSchema.pipeTransport.windows.pipeEnv.description%",
                        "default": {}
                      }
                    }
                  },
                  "osx": {
                    "description": "%generateOptionsSchema.pipeTransport.osx.description%",
                    "default": {
                      "pipeCwd": "${workspaceFolder}",
                      "pipeProgram": "enter the fully qualified path for the pipe program name, for example '/usr/bin/ssh'",
                      "pipeArgs": []
                    },
                    "type": "object",
                    "properties": {
                      "pipeCwd": {
                        "type": "string",
                        "description": "%generateOptionsSchema.pipeTransport.osx.pipeCwd.description%",
                        "default": "${workspaceFolder}"
                      },
                      "pipeProgram": {
                        "type": "string",
                        "description": "%generateOptionsSchema.pipeTransport.osx.pipeProgram.description%",
                        "default": "enter the fully qualified path for the pipe program name, for example '/usr/bin/ssh'"
                      },
                      "pipeArgs": {
                        "anyOf": [
                          {
                            "type": "array",
                            "description": "%generateOptionsSchema.pipeTransport.osx.pipeArgs.0.description%",
                            "items": {
                              "type": "string"
                            },
                            "default": []
                          },
                          {
                            "type": "string",
                            "description": "%generateOptionsSchema.pipeTransport.osx.pipeArgs.1.description%",
                            "default": ""
                          }
                        ],
                        "default": []
                      },
                      "quoteArgs": {
                        "type": "boolean",
                        "description": "%generateOptionsSchema.pipeTransport.osx.quoteArgs.description%",
                        "default": true
                      },
                      "pipeEnv": {
                        "type": "object",
                        "additionalProperties": {
                          "type": "string"
                        },
                        "description": "%generateOptionsSchema.pipeTransport.osx.pipeEnv.description%",
                        "default": {}
                      }
                    }
                  },
                  "linux": {
                    "description": "%generateOptionsSchema.pipeTransport.linux.description%",
                    "default": {
                      "pipeCwd": "${workspaceFolder}",
                      "pipeProgram": "enter the fully qualified path for the pipe program name, for example '/usr/bin/ssh'",
                      "pipeArgs": []
                    },
                    "type": "object",
                    "properties": {
                      "pipeCwd": {
                        "type": "string",
                        "description": "%generateOptionsSchema.pipeTransport.linux.pipeCwd.description%",
                        "default": "${workspaceFolder}"
                      },
                      "pipeProgram": {
                        "type": "string",
                        "description": "%generateOptionsSchema.pipeTransport.linux.pipeProgram.description%",
                        "default": "enter the fully qualified path for the pipe program name, for example '/usr/bin/ssh'"
                      },
                      "pipeArgs": {
                        "anyOf": [
                          {
                            "type": "array",
                            "description": "%generateOptionsSchema.pipeTransport.linux.pipeArgs.0.description%",
                            "items": {
                              "type": "string"
                            },
                            "default": []
                          },
                          {
                            "type": "string",
                            "description": "%generateOptionsSchema.pipeTransport.linux.pipeArgs.1.description%",
                            "default": ""
                          }
                        ],
                        "default": []
                      },
                      "quoteArgs": {
                        "type": "boolean",
                        "description": "%generateOptionsSchema.pipeTransport.linux.quoteArgs.description%",
                        "default": true
                      },
                      "pipeEnv": {
                        "type": "object",
                        "additionalProperties": {
                          "type": "string"
                        },
                        "description": "%generateOptionsSchema.pipeTransport.linux.pipeEnv.description%",
                        "default": {}
                      }
                    }
                  }
                }
              },
              "suppressJITOptimizations": {
                "type": "boolean",
                "markdownDescription": "%generateOptionsSchema.suppressJITOptimizations.markdownDescription%",
                "default": false
              },
              "symbolOptions": {
                "description": "%generateOptionsSchema.symbolOptions.description%",
                "default": {
                  "searchPaths": [],
                  "searchMicrosoftSymbolServer": false,
                  "searchNuGetOrgSymbolServer": false
                },
                "type": "object",
                "properties": {
                  "searchPaths": {
                    "type": "array",
                    "items": {
                      "type": "string"
                    },
                    "description": "%generateOptionsSchema.symbolOptions.searchPaths.description%",
                    "default": []
                  },
                  "searchMicrosoftSymbolServer": {
                    "type": "boolean",
                    "description": "%generateOptionsSchema.symbolOptions.searchMicrosoftSymbolServer.description%",
                    "default": false
                  },
                  "searchNuGetOrgSymbolServer": {
                    "type": "boolean",
                    "description": "%generateOptionsSchema.symbolOptions.searchNuGetOrgSymbolServer.description%",
                    "default": false
                  },
                  "cachePath": {
                    "type": "string",
                    "description": "%generateOptionsSchema.symbolOptions.cachePath.description%",
                    "default": ""
                  },
                  "moduleFilter": {
                    "description": "%generateOptionsSchema.symbolOptions.moduleFilter.description%",
                    "default": {
                      "mode": "loadAllButExcluded",
                      "excludedModules": []
                    },
                    "type": "object",
                    "required": [
                      "mode"
                    ],
                    "properties": {
                      "mode": {
                        "type": "string",
                        "enum": [
                          "loadAllButExcluded",
                          "loadOnlyIncluded"
                        ],
                        "enumDescriptions": [
                          "%generateOptionsSchema.symbolOptions.moduleFilter.mode.loadAllButExcluded.enumDescription%",
                          "%generateOptionsSchema.symbolOptions.moduleFilter.mode.loadOnlyIncluded.enumDescription%"
                        ],
                        "description": "%generateOptionsSchema.symbolOptions.moduleFilter.mode.description%",
                        "default": "loadAllButExcluded"
                      },
                      "excludedModules": {
                        "type": "array",
                        "items": {
                          "type": "string"
                        },
                        "description": "%generateOptionsSchema.symbolOptions.moduleFilter.excludedModules.description%",
                        "default": []
                      },
                      "includedModules": {
                        "type": "array",
                        "items": {
                          "type": "string"
                        },
                        "description": "%generateOptionsSchema.symbolOptions.moduleFilter.includedModules.description%",
                        "default": []
                      },
                      "includeSymbolsNextToModules": {
                        "type": "boolean",
                        "description": "%generateOptionsSchema.symbolOptions.moduleFilter.includeSymbolsNextToModules.description%",
                        "default": true
                      },
                      "includeSymbolsOnDemand": {
                        "type": "boolean",
                        "description": "%generateOptionsSchema.symbolOptions.moduleFilter.includeSymbolsOnDemand.description%",
                        "default": true
                      }
                    }
                  }
                }
              },
              "sourceLinkOptions": {
                "markdownDescription": "%generateOptionsSchema.sourceLinkOptions.markdownDescription%",
                "default": {
                  "*": {
                    "enabled": true
                  }
                },
                "type": "object",
                "additionalItems": {
                  "type": "object",
                  "properties": {
                    "enabled": {
                      "title": "boolean",
                      "markdownDescription": "%generateOptionsSchema.sourceLinkOptions.additionalItems.enabled.markdownDescription%",
                      "default": true
                    }
                  }
                }
              },
              "expressionEvaluationOptions": {
                "description": "%generateOptionsSchema.expressionEvaluationOptions.description%",
                "default": {},
                "type": "object",
                "properties": {
                  "allowImplicitFuncEval": {
                    "type": "boolean",
                    "description": "%generateOptionsSchema.expressionEvaluationOptions.allowImplicitFuncEval.description%",
                    "default": true
                  },
                  "allowToString": {
                    "type": "boolean",
                    "markdownDescription": "%generateOptionsSchema.expressionEvaluationOptions.allowToString.markdownDescription%",
                    "default": true
                  },
                  "allowFastEvaluate": {
                    "type": "boolean",
                    "description": "%generateOptionsSchema.expressionEvaluationOptions.allowFastEvaluate.description%",
                    "default": true
                  },
                  "showRawValues": {
                    "type": "boolean",
                    "description": "%generateOptionsSchema.expressionEvaluationOptions.showRawValues.description%",
                    "default": false
                  }
                }
              },
              "targetOutputLogPath": {
                "type": "string",
                "description": "%generateOptionsSchema.targetOutputLogPath.description%",
                "default": ""
              },
              "targetArchitecture": {
                "type": "string",
                "markdownDescription": "%generateOptionsSchema.targetArchitecture.markdownDescription%",
                "enum": [
                  "x86_64",
                  "arm64"
                ]
              },
              "checkForDevCert": {
                "type": "boolean",
                "description": "%generateOptionsSchema.checkForDevCert.description%",
                "default": true
              }
            }
          },
          "attach": {
            "type": "object",
            "required": [],
            "properties": {
              "processName": {
                "type": "string",
                "default": "",
                "markdownDescription": "%generateOptionsSchema.processName.markdownDescription%"
              },
              "processId": {
                "anyOf": [
                  {
                    "type": "string",
                    "markdownDescription": "%generateOptionsSchema.processId.0.markdownDescription%",
                    "default": ""
                  },
                  {
                    "type": "integer",
                    "markdownDescription": "%generateOptionsSchema.processId.1.markdownDescription%",
                    "default": 0
                  }
                ]
              },
              "sourceFileMap": {
                "type": "object",
                "markdownDescription": "%generateOptionsSchema.sourceFileMap.markdownDescription%",
                "additionalProperties": {
                  "type": "string"
                }
              },
              "justMyCode": {
                "type": "boolean",
                "markdownDescription": "%generateOptionsSchema.justMyCode.markdownDescription%",
                "default": true
              },
              "requireExactSource": {
                "type": "boolean",
                "markdownDescription": "%generateOptionsSchema.requireExactSource.markdownDescription%",
                "default": true
              },
              "enableStepFiltering": {
                "type": "boolean",
                "markdownDescription": "%generateOptionsSchema.enableStepFiltering.markdownDescription%",
                "default": true
              },
              "logging": {
                "description": "%generateOptionsSchema.logging.description%",
                "type": "object",
                "required": [],
                "default": {},
                "properties": {
                  "exceptions": {
                    "type": "boolean",
                    "markdownDescription": "%generateOptionsSchema.logging.exceptions.markdownDescription%",
                    "default": true
                  },
                  "moduleLoad": {
                    "type": "boolean",
                    "markdownDescription": "%generateOptionsSchema.logging.moduleLoad.markdownDescription%",
                    "default": true
                  },
                  "programOutput": {
                    "type": "boolean",
                    "markdownDescription": "%generateOptionsSchema.logging.programOutput.markdownDescription%",
                    "default": true
                  },
                  "browserStdOut": {
                    "type": "boolean",
                    "markdownDescription": "%generateOptionsSchema.logging.browserStdOut.markdownDescription%",
                    "default": true
                  },
                  "elapsedTiming": {
                    "type": "boolean",
                    "markdownDescription": "%generateOptionsSchema.logging.elapsedTiming.markdownDescription%",
                    "default": false
                  },
                  "threadExit": {
                    "type": "boolean",
                    "markdownDescription": "%generateOptionsSchema.logging.threadExit.markdownDescription%",
                    "default": false
                  },
                  "processExit": {
                    "type": "boolean",
                    "markdownDescription": "%generateOptionsSchema.logging.processExit.markdownDescription%",
                    "default": true
                  },
                  "engineLogging": {
                    "type": "boolean",
                    "deprecationMessage": "%generateOptionsSchema.logging.engineLogging.deprecationMessage%",
                    "default": false
                  },
                  "diagnosticsLog": {
                    "description": "%generateOptionsSchema.logging.diagnosticsLog.description%",
                    "type": "object",
                    "required": [],
                    "default": {},
                    "properties": {
                      "protocolMessages": {
                        "type": "boolean",
                        "markdownDescription": "%generateOptionsSchema.logging.diagnosticsLog.protocolMessages.markdownDescription%",
                        "default": false
                      },
                      "dispatcherMessages": {
                        "type": "string",
                        "enum": [
                          "none",
                          "error",
                          "important",
                          "normal"
                        ],
                        "enumDescriptions": [
                          "%generateOptionsSchema.logging.diagnosticsLog.dispatcherMessages.none.enumDescription%",
                          "%generateOptionsSchema.logging.diagnosticsLog.dispatcherMessages.error.enumDescription%",
                          "%generateOptionsSchema.logging.diagnosticsLog.dispatcherMessages.important.enumDescription%",
                          "%generateOptionsSchema.logging.diagnosticsLog.dispatcherMessages.normal.enumDescription%"
                        ],
                        "markdownDescription": "%generateOptionsSchema.logging.diagnosticsLog.dispatcherMessages.markdownDescription%",
                        "default": "none"
                      },
                      "debugEngineAPITracing": {
                        "type": "string",
                        "enum": [
                          "none",
                          "error",
                          "all"
                        ],
                        "enumDescriptions": [
                          "%generateOptionsSchema.logging.diagnosticsLog.debugEngineAPITracing.none.enumDescription%",
                          "%generateOptionsSchema.logging.diagnosticsLog.debugEngineAPITracing.error.enumDescription%",
                          "%generateOptionsSchema.logging.diagnosticsLog.debugEngineAPITracing.all.enumDescription%"
                        ],
                        "markdownDescription": "%generateOptionsSchema.logging.diagnosticsLog.debugEngineAPITracing.markdownDescription%",
                        "default": "none"
                      },
                      "debugRuntimeEventTracing": {
                        "type": "boolean",
                        "markdownDescription": "%generateOptionsSchema.logging.diagnosticsLog.debugRuntimeEventTracing.markdownDescription%",
                        "default": false
                      },
                      "expressionEvaluationTracing": {
                        "type": "boolean",
                        "markdownDescription": "%generateOptionsSchema.logging.diagnosticsLog.expressionEvaluationTracing.markdownDescription%",
                        "default": false
                      },
                      "startDebuggingTracing": {
                        "type": "boolean",
                        "markdownDescription": "%generateOptionsSchema.logging.diagnosticsLog.startDebuggingTracing.markdownDescription%",
                        "default": false
                      }
                    }
                  },
                  "consoleUsageMessage": {
                    "type": "boolean",
                    "description": "%generateOptionsSchema.logging.consoleUsageMessage.description%",
                    "default": true
                  }
                }
              },
              "pipeTransport": {
                "description": "%generateOptionsSchema.pipeTransport.description%",
                "type": "object",
                "required": [
                  "debuggerPath"
                ],
                "default": {
                  "pipeCwd": "${workspaceFolder}",
                  "pipeProgram": "enter the fully qualified path for the pipe program name, for example '/usr/bin/ssh'",
                  "pipeArgs": [],
                  "debuggerPath": "enter the path for the debugger on the target machine, for example ~/vsdbg/vsdbg"
                },
                "properties": {
                  "pipeCwd": {
                    "type": "string",
                    "description": "%generateOptionsSchema.pipeTransport.pipeCwd.description%",
                    "default": "${workspaceFolder}"
                  },
                  "pipeProgram": {
                    "type": "string",
                    "description": "%generateOptionsSchema.pipeTransport.pipeProgram.description%",
                    "default": "enter the fully qualified path for the pipe program name, for example '/usr/bin/ssh'"
                  },
                  "pipeArgs": {
                    "anyOf": [
                      {
                        "type": "array",
                        "description": "%generateOptionsSchema.pipeTransport.pipeArgs.0.description%",
                        "items": {
                          "type": "string"
                        },
                        "default": []
                      },
                      {
                        "type": "string",
                        "description": "%generateOptionsSchema.pipeTransport.pipeArgs.1.description%",
                        "default": ""
                      }
                    ],
                    "default": []
                  },
                  "debuggerPath": {
                    "type": "string",
                    "description": "%generateOptionsSchema.pipeTransport.debuggerPath.description%",
                    "default": "enter the path for the debugger on the target machine, for example ~/vsdbg/vsdbg"
                  },
                  "pipeEnv": {
                    "type": "object",
                    "additionalProperties": {
                      "type": "string"
                    },
                    "description": "%generateOptionsSchema.pipeTransport.pipeEnv.description%",
                    "default": {}
                  },
                  "quoteArgs": {
                    "type": "boolean",
                    "description": "%generateOptionsSchema.pipeTransport.quoteArgs.description%",
                    "default": true
                  },
                  "windows": {
                    "description": "%generateOptionsSchema.pipeTransport.windows.description%",
                    "default": {
                      "pipeCwd": "${workspaceFolder}",
                      "pipeProgram": "enter the fully qualified path for the pipe program name, for example 'c:\\tools\\plink.exe'",
                      "pipeArgs": []
                    },
                    "type": "object",
                    "properties": {
                      "pipeCwd": {
                        "type": "string",
                        "description": "%generateOptionsSchema.pipeTransport.windows.pipeCwd.description%",
                        "default": "${workspaceFolder}"
                      },
                      "pipeProgram": {
                        "type": "string",
                        "description": "%generateOptionsSchema.pipeTransport.windows.pipeProgram.description%",
                        "default": "enter the fully qualified path for the pipe program name, for example '/usr/bin/ssh'"
                      },
                      "pipeArgs": {
                        "anyOf": [
                          {
                            "type": "array",
                            "description": "%generateOptionsSchema.pipeTransport.windows.pipeArgs.0.description%",
                            "items": {
                              "type": "string"
                            },
                            "default": []
                          },
                          {
                            "type": "string",
                            "description": "%generateOptionsSchema.pipeTransport.windows.pipeArgs.1.description%",
                            "default": ""
                          }
                        ],
                        "default": []
                      },
                      "quoteArgs": {
                        "type": "boolean",
                        "description": "%generateOptionsSchema.pipeTransport.windows.quoteArgs.description%",
                        "default": true
                      },
                      "pipeEnv": {
                        "type": "object",
                        "additionalProperties": {
                          "type": "string"
                        },
                        "description": "%generateOptionsSchema.pipeTransport.windows.pipeEnv.description%",
                        "default": {}
                      }
                    }
                  },
                  "osx": {
                    "description": "%generateOptionsSchema.pipeTransport.osx.description%",
                    "default": {
                      "pipeCwd": "${workspaceFolder}",
                      "pipeProgram": "enter the fully qualified path for the pipe program name, for example '/usr/bin/ssh'",
                      "pipeArgs": []
                    },
                    "type": "object",
                    "properties": {
                      "pipeCwd": {
                        "type": "string",
                        "description": "%generateOptionsSchema.pipeTransport.osx.pipeCwd.description%",
                        "default": "${workspaceFolder}"
                      },
                      "pipeProgram": {
                        "type": "string",
                        "description": "%generateOptionsSchema.pipeTransport.osx.pipeProgram.description%",
                        "default": "enter the fully qualified path for the pipe program name, for example '/usr/bin/ssh'"
                      },
                      "pipeArgs": {
                        "anyOf": [
                          {
                            "type": "array",
                            "description": "%generateOptionsSchema.pipeTransport.osx.pipeArgs.0.description%",
                            "items": {
                              "type": "string"
                            },
                            "default": []
                          },
                          {
                            "type": "string",
                            "description": "%generateOptionsSchema.pipeTransport.osx.pipeArgs.1.description%",
                            "default": ""
                          }
                        ],
                        "default": []
                      },
                      "quoteArgs": {
                        "type": "boolean",
                        "description": "%generateOptionsSchema.pipeTransport.osx.quoteArgs.description%",
                        "default": true
                      },
                      "pipeEnv": {
                        "type": "object",
                        "additionalProperties": {
                          "type": "string"
                        },
                        "description": "%generateOptionsSchema.pipeTransport.osx.pipeEnv.description%",
                        "default": {}
                      }
                    }
                  },
                  "linux": {
                    "description": "%generateOptionsSchema.pipeTransport.linux.description%",
                    "default": {
                      "pipeCwd": "${workspaceFolder}",
                      "pipeProgram": "enter the fully qualified path for the pipe program name, for example '/usr/bin/ssh'",
                      "pipeArgs": []
                    },
                    "type": "object",
                    "properties": {
                      "pipeCwd": {
                        "type": "string",
                        "description": "%generateOptionsSchema.pipeTransport.linux.pipeCwd.description%",
                        "default": "${workspaceFolder}"
                      },
                      "pipeProgram": {
                        "type": "string",
                        "description": "%generateOptionsSchema.pipeTransport.linux.pipeProgram.description%",
                        "default": "enter the fully qualified path for the pipe program name, for example '/usr/bin/ssh'"
                      },
                      "pipeArgs": {
                        "anyOf": [
                          {
                            "type": "array",
                            "description": "%generateOptionsSchema.pipeTransport.linux.pipeArgs.0.description%",
                            "items": {
                              "type": "string"
                            },
                            "default": []
                          },
                          {
                            "type": "string",
                            "description": "%generateOptionsSchema.pipeTransport.linux.pipeArgs.1.description%",
                            "default": ""
                          }
                        ],
                        "default": []
                      },
                      "quoteArgs": {
                        "type": "boolean",
                        "description": "%generateOptionsSchema.pipeTransport.linux.quoteArgs.description%",
                        "default": true
                      },
                      "pipeEnv": {
                        "type": "object",
                        "additionalProperties": {
                          "type": "string"
                        },
                        "description": "%generateOptionsSchema.pipeTransport.linux.pipeEnv.description%",
                        "default": {}
                      }
                    }
                  }
                }
              },
              "suppressJITOptimizations": {
                "type": "boolean",
                "markdownDescription": "%generateOptionsSchema.suppressJITOptimizations.markdownDescription%",
                "default": false
              },
              "symbolOptions": {
                "description": "%generateOptionsSchema.symbolOptions.description%",
                "default": {
                  "searchPaths": [],
                  "searchMicrosoftSymbolServer": false,
                  "searchNuGetOrgSymbolServer": false
                },
                "type": "object",
                "properties": {
                  "searchPaths": {
                    "type": "array",
                    "items": {
                      "type": "string"
                    },
                    "description": "%generateOptionsSchema.symbolOptions.searchPaths.description%",
                    "default": []
                  },
                  "searchMicrosoftSymbolServer": {
                    "type": "boolean",
                    "description": "%generateOptionsSchema.symbolOptions.searchMicrosoftSymbolServer.description%",
                    "default": false
                  },
                  "searchNuGetOrgSymbolServer": {
                    "type": "boolean",
                    "description": "%generateOptionsSchema.symbolOptions.searchNuGetOrgSymbolServer.description%",
                    "default": false
                  },
                  "cachePath": {
                    "type": "string",
                    "description": "%generateOptionsSchema.symbolOptions.cachePath.description%",
                    "default": ""
                  },
                  "moduleFilter": {
                    "description": "%generateOptionsSchema.symbolOptions.moduleFilter.description%",
                    "default": {
                      "mode": "loadAllButExcluded",
                      "excludedModules": []
                    },
                    "type": "object",
                    "required": [
                      "mode"
                    ],
                    "properties": {
                      "mode": {
                        "type": "string",
                        "enum": [
                          "loadAllButExcluded",
                          "loadOnlyIncluded"
                        ],
                        "enumDescriptions": [
                          "%generateOptionsSchema.symbolOptions.moduleFilter.mode.loadAllButExcluded.enumDescription%",
                          "%generateOptionsSchema.symbolOptions.moduleFilter.mode.loadOnlyIncluded.enumDescription%"
                        ],
                        "description": "%generateOptionsSchema.symbolOptions.moduleFilter.mode.description%",
                        "default": "loadAllButExcluded"
                      },
                      "excludedModules": {
                        "type": "array",
                        "items": {
                          "type": "string"
                        },
                        "description": "%generateOptionsSchema.symbolOptions.moduleFilter.excludedModules.description%",
                        "default": []
                      },
                      "includedModules": {
                        "type": "array",
                        "items": {
                          "type": "string"
                        },
                        "description": "%generateOptionsSchema.symbolOptions.moduleFilter.includedModules.description%",
                        "default": []
                      },
                      "includeSymbolsNextToModules": {
                        "type": "boolean",
                        "description": "%generateOptionsSchema.symbolOptions.moduleFilter.includeSymbolsNextToModules.description%",
                        "default": true
                      },
                      "includeSymbolsOnDemand": {
                        "type": "boolean",
                        "description": "%generateOptionsSchema.symbolOptions.moduleFilter.includeSymbolsOnDemand.description%",
                        "default": true
                      }
                    }
                  }
                }
              },
              "sourceLinkOptions": {
                "markdownDescription": "%generateOptionsSchema.sourceLinkOptions.markdownDescription%",
                "default": {
                  "*": {
                    "enabled": true
                  }
                },
                "type": "object",
                "additionalItems": {
                  "type": "object",
                  "properties": {
                    "enabled": {
                      "title": "boolean",
                      "markdownDescription": "%generateOptionsSchema.sourceLinkOptions.additionalItems.enabled.markdownDescription%",
                      "default": true
                    }
                  }
                }
              },
              "expressionEvaluationOptions": {
                "description": "%generateOptionsSchema.expressionEvaluationOptions.description%",
                "default": {},
                "type": "object",
                "properties": {
                  "allowImplicitFuncEval": {
                    "type": "boolean",
                    "description": "%generateOptionsSchema.expressionEvaluationOptions.allowImplicitFuncEval.description%",
                    "default": true
                  },
                  "allowToString": {
                    "type": "boolean",
                    "markdownDescription": "%generateOptionsSchema.expressionEvaluationOptions.allowToString.markdownDescription%",
                    "default": true
                  },
                  "allowFastEvaluate": {
                    "type": "boolean",
                    "description": "%generateOptionsSchema.expressionEvaluationOptions.allowFastEvaluate.description%",
                    "default": true
                  },
                  "showRawValues": {
                    "type": "boolean",
                    "description": "%generateOptionsSchema.expressionEvaluationOptions.showRawValues.description%",
                    "default": false
                  }
                }
              },
              "targetArchitecture": {
                "type": "string",
                "markdownDescription": "%generateOptionsSchema.targetArchitecture.markdownDescription%",
                "enum": [
                  "x86_64",
                  "arm64"
                ]
              }
            }
          }
        },
        "configurationSnippets": [
          {
            "label": "%debuggers.coreclr.configurationSnippets.label.console-local%",
            "description": "%debuggers.coreclr.configurationSnippets.description.console-local%",
            "body": {
              "name": ".NET Core Launch (console)",
              "type": "coreclr",
              "request": "launch",
              "preLaunchTask": "build",
              "program": "^\"\\${workspaceFolder}/bin/Debug/${1:<target-framework>}/${2:<project-name.dll>}\"",
              "args": [],
              "cwd": "^\"\\${workspaceFolder}\"",
              "stopAtEntry": false,
              "console": "internalConsole"
            }
          },
          {
            "label": "%debuggers.coreclr.configurationSnippets.label.attach-local%",
            "description": "%debuggers.coreclr.configurationSnippets.description.attach%",
            "body": {
              "name": ".NET Core Attach",
              "type": "coreclr",
              "request": "attach"
            }
          },
          {
            "label": "%debuggers.coreclr.configurationSnippets.label.web-local%",
            "description": "%debuggers.coreclr.configurationSnippets.description.web-local%",
            "body": {
              "name": ".NET Core Launch (web)",
              "type": "coreclr",
              "request": "launch",
              "preLaunchTask": "build",
              "program": "^\"\\${workspaceFolder}/bin/Debug/${1:<target-framework>}/${2:<project-name.dll>}\"",
              "args": [],
              "cwd": "^\"\\${workspaceFolder}\"",
              "stopAtEntry": false,
              "serverReadyAction": {
                "action": "openExternally",
                "pattern": "\\\\bNow listening on:\\\\s+(https?://\\\\S+)"
              },
              "env": {
                "ASPNETCORE_ENVIRONMENT": "Development"
              },
              "sourceFileMap": {
                "/Views": "^\"\\${workspaceFolder}/Views\""
              }
            }
          },
          {
            "label": "%debuggers.coreclr.configurationSnippets.label.console-remote%",
            "description": "%debuggers.coreclr.configurationSnippets.description.remote%",
            "body": {
              "name": ".NET Core Launch (console)",
              "type": "coreclr",
              "request": "launch",
              "preLaunchTask": "build",
              "program": "^\"\\${workspaceFolder}/bin/Debug/${1:<target-framework>}/${2:<project-name.dll>}\"",
              "args": [],
              "cwd": "^\"\\${workspaceFolder}\"",
              "stopAtEntry": false,
              "console": "internalConsole",
              "pipeTransport": {
                "pipeCwd": "^\"\\${workspaceFolder}\"",
                "pipeProgram": "^\"${3:enter the fully qualified path for the pipe program name, for example '/usr/bin/ssh'}\"",
                "pipeArgs": [],
                "debuggerPath": "^\"${4:enter the path for the debugger on the target machine, for example ~/vsdbg/vsdbg}\""
              }
            }
          },
          {
            "label": "%debuggers.coreclr.configurationSnippets.label.attach-remote%",
            "description": "%debuggers.coreclr.configurationSnippets.description.remote%",
            "body": {
              "name": ".NET Core Attach",
              "type": "coreclr",
              "request": "attach",
              "pipeTransport": {
                "pipeCwd": "^\"\\${workspaceFolder}\"",
                "pipeProgram": "^\"${1:enter the fully qualified path for the pipe program name, for example '/usr/bin/ssh'}\"",
                "pipeArgs": [],
                "debuggerPath": "^\"${2:enter the path for the debugger on the target machine, for example ~/vsdbg/vsdbg}\""
              }
            }
          },
          {
            "label": "%debuggers.coreclr.configurationSnippets.label.blazor-hosted%",
            "description": "%debuggers.coreclr.configurationSnippets.description.blazor-hosted%",
            "body": {
              "name": "Launch and Debug Hosted Blazor WebAssembly App",
              "type": "blazorwasm",
              "request": "launch",
              "hosted": true,
              "program": "^\"\\${workspaceFolder}/bin/Debug/${1:<target-framework>}/${2:<project-name.dll>}\"",
              "cwd": "^\"\\${workspaceFolder}\""
            }
          },
          {
            "label": "%debuggers.coreclr.configurationSnippets.label.blazor-standalone%",
            "description": "%debuggers.coreclr.configurationSnippets.description.blazor-standalone%",
            "body": {
              "name": "Launch and Debug Standalone Blazor WebAssembly App",
              "type": "blazorwasm",
              "request": "launch",
              "cwd": "^\"\\${workspaceFolder}\""
            }
          }
        ]
      },
      {
        "type": "clr",
        "when": "workspacePlatform == windows",
        "hiddenWhen": "true",
        "label": ".NET Framework 4.x",
        "languages": [
          "csharp",
          "razor",
          "qsharp",
          "aspnetcorerazor"
        ],
        "variables": {
          "pickProcess": "csharp.listProcess",
          "pickRemoteProcess": "csharp.listRemoteProcess",
          "pickRemoteDockerProcess": "csharp.listRemoteDockerProcess"
        },
        "aiKey": "0c6ae279ed8443289764825290e4f9e2-1a736e7c-1324-4338-be46-fc2a58ae4d14-7255",
        "configurationAttributes": {
          "launch": {
            "type": "object",
            "required": [
              "program"
            ],
            "properties": {
              "program": {
                "type": "string",
                "markdownDescription": "%generateOptionsSchema.program.markdownDescription%",
                "default": "${workspaceFolder}/bin/Debug/<insert-target-framework-here>/<insert-project-name-here>.dll"
              },
              "cwd": {
                "type": "string",
                "description": "%generateOptionsSchema.cwd.description%",
                "default": "${workspaceFolder}"
              },
              "args": {
                "anyOf": [
                  {
                    "type": "array",
                    "description": "%generateOptionsSchema.args.0.description%",
                    "items": {
                      "type": "string"
                    },
                    "default": []
                  },
                  {
                    "type": "string",
                    "description": "%generateOptionsSchema.args.1.description%",
                    "default": ""
                  }
                ]
              },
              "stopAtEntry": {
                "type": "boolean",
                "markdownDescription": "%generateOptionsSchema.stopAtEntry.markdownDescription%",
                "default": false
              },
              "launchBrowser": {
                "description": "%generateOptionsSchema.launchBrowser.description%",
                "default": {
                  "enabled": true
                },
                "type": "object",
                "required": [
                  "enabled"
                ],
                "properties": {
                  "enabled": {
                    "type": "boolean",
                    "description": "%generateOptionsSchema.launchBrowser.enabled.description%",
                    "default": true
                  },
                  "args": {
                    "type": "string",
                    "description": "%generateOptionsSchema.launchBrowser.args.description%",
                    "default": "${auto-detect-url}"
                  },
                  "osx": {
                    "description": "%generateOptionsSchema.launchBrowser.osx.description%",
                    "default": {
                      "command": "open",
                      "args": "${auto-detect-url}"
                    },
                    "type": "object",
                    "required": [
                      "command"
                    ],
                    "properties": {
                      "command": {
                        "type": "string",
                        "description": "%generateOptionsSchema.launchBrowser.osx.command.description%",
                        "default": "open"
                      },
                      "args": {
                        "type": "string",
                        "description": "%generateOptionsSchema.launchBrowser.osx.args.description%",
                        "default": "${auto-detect-url}"
                      }
                    }
                  },
                  "linux": {
                    "description": "%generateOptionsSchema.launchBrowser.linux.description%",
                    "default": {
                      "command": "xdg-open",
                      "args": "${auto-detect-url}"
                    },
                    "type": "object",
                    "required": [
                      "command"
                    ],
                    "properties": {
                      "command": {
                        "type": "string",
                        "description": "%generateOptionsSchema.launchBrowser.linux.command.description%",
                        "default": "xdg-open"
                      },
                      "args": {
                        "type": "string",
                        "description": "%generateOptionsSchema.launchBrowser.linux.args.description%",
                        "default": "${auto-detect-url}"
                      }
                    }
                  },
                  "windows": {
                    "description": "%generateOptionsSchema.launchBrowser.windows.description%",
                    "default": {
                      "command": "cmd.exe",
                      "args": "/C start ${auto-detect-url}"
                    },
                    "type": "object",
                    "required": [
                      "command"
                    ],
                    "properties": {
                      "command": {
                        "type": "string",
                        "description": "%generateOptionsSchema.launchBrowser.windows.command.description%",
                        "default": "cmd.exe"
                      },
                      "args": {
                        "type": "string",
                        "description": "%generateOptionsSchema.launchBrowser.windows.args.description%",
                        "default": "/C start ${auto-detect-url}"
                      }
                    }
                  }
                }
              },
              "env": {
                "type": "object",
                "additionalProperties": {
                  "type": "string"
                },
                "description": "%generateOptionsSchema.env.description%",
                "default": {}
              },
              "envFile": {
                "type": "string",
                "markdownDescription": "%generateOptionsSchema.envFile.markdownDescription%",
                "default": "${workspaceFolder}/.env"
              },
              "console": {
                "type": "string",
                "enum": [
                  "internalConsole",
                  "integratedTerminal",
                  "externalTerminal"
                ],
                "enumDescriptions": [
                  "%generateOptionsSchema.console.internalConsole.enumDescription%",
                  "%generateOptionsSchema.console.integratedTerminal.enumDescription%",
                  "%generateOptionsSchema.console.externalTerminal.enumDescription%"
                ],
                "markdownDescription": "%generateOptionsSchema.console.markdownDescription%",
                "settingsDescription": "%generateOptionsSchema.console.settingsDescription%",
                "default": "internalConsole"
              },
              "externalConsole": {
                "type": "boolean",
                "markdownDescription": "%generateOptionsSchema.externalConsole.markdownDescription%",
                "default": false
              },
              "launchSettingsFilePath": {
                "type": "string",
                "markdownDescription": "%generateOptionsSchema.launchSettingsFilePath.markdownDescription%",
                "default": "${workspaceFolder}/Properties/launchSettings.json"
              },
              "launchSettingsProfile": {
                "anyOf": [
                  {
                    "type": "string"
                  },
                  {
                    "type": "null"
                  }
                ],
                "description": "%generateOptionsSchema.launchSettingsProfile.description%",
                "default": "<insert-profile-name>"
              },
              "sourceFileMap": {
                "type": "object",
                "markdownDescription": "%generateOptionsSchema.sourceFileMap.markdownDescription%",
                "additionalProperties": {
                  "type": "string"
                },
                "default": {}
              },
              "justMyCode": {
                "type": "boolean",
                "markdownDescription": "%generateOptionsSchema.justMyCode.markdownDescription%",
                "default": true
              },
              "requireExactSource": {
                "type": "boolean",
                "markdownDescription": "%generateOptionsSchema.requireExactSource.markdownDescription%",
                "default": true
              },
              "enableStepFiltering": {
                "type": "boolean",
                "markdownDescription": "%generateOptionsSchema.enableStepFiltering.markdownDescription%",
                "default": true
              },
              "logging": {
                "description": "%generateOptionsSchema.logging.description%",
                "type": "object",
                "required": [],
                "default": {},
                "properties": {
                  "exceptions": {
                    "type": "boolean",
                    "markdownDescription": "%generateOptionsSchema.logging.exceptions.markdownDescription%",
                    "default": true
                  },
                  "moduleLoad": {
                    "type": "boolean",
                    "markdownDescription": "%generateOptionsSchema.logging.moduleLoad.markdownDescription%",
                    "default": true
                  },
                  "programOutput": {
                    "type": "boolean",
                    "markdownDescription": "%generateOptionsSchema.logging.programOutput.markdownDescription%",
                    "default": true
                  },
                  "browserStdOut": {
                    "type": "boolean",
                    "markdownDescription": "%generateOptionsSchema.logging.browserStdOut.markdownDescription%",
                    "default": true
                  },
                  "elapsedTiming": {
                    "type": "boolean",
                    "markdownDescription": "%generateOptionsSchema.logging.elapsedTiming.markdownDescription%",
                    "default": false
                  },
                  "threadExit": {
                    "type": "boolean",
                    "markdownDescription": "%generateOptionsSchema.logging.threadExit.markdownDescription%",
                    "default": false
                  },
                  "processExit": {
                    "type": "boolean",
                    "markdownDescription": "%generateOptionsSchema.logging.processExit.markdownDescription%",
                    "default": true
                  },
                  "engineLogging": {
                    "type": "boolean",
                    "deprecationMessage": "%generateOptionsSchema.logging.engineLogging.deprecationMessage%",
                    "default": false
                  },
                  "diagnosticsLog": {
                    "description": "%generateOptionsSchema.logging.diagnosticsLog.description%",
                    "type": "object",
                    "required": [],
                    "default": {},
                    "properties": {
                      "protocolMessages": {
                        "type": "boolean",
                        "markdownDescription": "%generateOptionsSchema.logging.diagnosticsLog.protocolMessages.markdownDescription%",
                        "default": false
                      },
                      "dispatcherMessages": {
                        "type": "string",
                        "enum": [
                          "none",
                          "error",
                          "important",
                          "normal"
                        ],
                        "enumDescriptions": [
                          "%generateOptionsSchema.logging.diagnosticsLog.dispatcherMessages.none.enumDescription%",
                          "%generateOptionsSchema.logging.diagnosticsLog.dispatcherMessages.error.enumDescription%",
                          "%generateOptionsSchema.logging.diagnosticsLog.dispatcherMessages.important.enumDescription%",
                          "%generateOptionsSchema.logging.diagnosticsLog.dispatcherMessages.normal.enumDescription%"
                        ],
                        "markdownDescription": "%generateOptionsSchema.logging.diagnosticsLog.dispatcherMessages.markdownDescription%",
                        "default": "none"
                      },
                      "debugEngineAPITracing": {
                        "type": "string",
                        "enum": [
                          "none",
                          "error",
                          "all"
                        ],
                        "enumDescriptions": [
                          "%generateOptionsSchema.logging.diagnosticsLog.debugEngineAPITracing.none.enumDescription%",
                          "%generateOptionsSchema.logging.diagnosticsLog.debugEngineAPITracing.error.enumDescription%",
                          "%generateOptionsSchema.logging.diagnosticsLog.debugEngineAPITracing.all.enumDescription%"
                        ],
                        "markdownDescription": "%generateOptionsSchema.logging.diagnosticsLog.debugEngineAPITracing.markdownDescription%",
                        "default": "none"
                      },
                      "debugRuntimeEventTracing": {
                        "type": "boolean",
                        "markdownDescription": "%generateOptionsSchema.logging.diagnosticsLog.debugRuntimeEventTracing.markdownDescription%",
                        "default": false
                      },
                      "expressionEvaluationTracing": {
                        "type": "boolean",
                        "markdownDescription": "%generateOptionsSchema.logging.diagnosticsLog.expressionEvaluationTracing.markdownDescription%",
                        "default": false
                      },
                      "startDebuggingTracing": {
                        "type": "boolean",
                        "markdownDescription": "%generateOptionsSchema.logging.diagnosticsLog.startDebuggingTracing.markdownDescription%",
                        "default": false
                      }
                    }
                  },
                  "consoleUsageMessage": {
                    "type": "boolean",
                    "description": "%generateOptionsSchema.logging.consoleUsageMessage.description%",
                    "default": true
                  }
                }
              },
              "pipeTransport": {
                "description": "%generateOptionsSchema.pipeTransport.description%",
                "type": "object",
                "required": [
                  "debuggerPath"
                ],
                "default": {
                  "pipeCwd": "${workspaceFolder}",
                  "pipeProgram": "enter the fully qualified path for the pipe program name, for example '/usr/bin/ssh'",
                  "pipeArgs": [],
                  "debuggerPath": "enter the path for the debugger on the target machine, for example ~/vsdbg/vsdbg"
                },
                "properties": {
                  "pipeCwd": {
                    "type": "string",
                    "description": "%generateOptionsSchema.pipeTransport.pipeCwd.description%",
                    "default": "${workspaceFolder}"
                  },
                  "pipeProgram": {
                    "type": "string",
                    "description": "%generateOptionsSchema.pipeTransport.pipeProgram.description%",
                    "default": "enter the fully qualified path for the pipe program name, for example '/usr/bin/ssh'"
                  },
                  "pipeArgs": {
                    "anyOf": [
                      {
                        "type": "array",
                        "description": "%generateOptionsSchema.pipeTransport.pipeArgs.0.description%",
                        "items": {
                          "type": "string"
                        },
                        "default": []
                      },
                      {
                        "type": "string",
                        "description": "%generateOptionsSchema.pipeTransport.pipeArgs.1.description%",
                        "default": ""
                      }
                    ],
                    "default": []
                  },
                  "debuggerPath": {
                    "type": "string",
                    "description": "%generateOptionsSchema.pipeTransport.debuggerPath.description%",
                    "default": "enter the path for the debugger on the target machine, for example ~/vsdbg/vsdbg"
                  },
                  "pipeEnv": {
                    "type": "object",
                    "additionalProperties": {
                      "type": "string"
                    },
                    "description": "%generateOptionsSchema.pipeTransport.pipeEnv.description%",
                    "default": {}
                  },
                  "quoteArgs": {
                    "type": "boolean",
                    "description": "%generateOptionsSchema.pipeTransport.quoteArgs.description%",
                    "default": true
                  },
                  "windows": {
                    "description": "%generateOptionsSchema.pipeTransport.windows.description%",
                    "default": {
                      "pipeCwd": "${workspaceFolder}",
                      "pipeProgram": "enter the fully qualified path for the pipe program name, for example 'c:\\tools\\plink.exe'",
                      "pipeArgs": []
                    },
                    "type": "object",
                    "properties": {
                      "pipeCwd": {
                        "type": "string",
                        "description": "%generateOptionsSchema.pipeTransport.windows.pipeCwd.description%",
                        "default": "${workspaceFolder}"
                      },
                      "pipeProgram": {
                        "type": "string",
                        "description": "%generateOptionsSchema.pipeTransport.windows.pipeProgram.description%",
                        "default": "enter the fully qualified path for the pipe program name, for example '/usr/bin/ssh'"
                      },
                      "pipeArgs": {
                        "anyOf": [
                          {
                            "type": "array",
                            "description": "%generateOptionsSchema.pipeTransport.windows.pipeArgs.0.description%",
                            "items": {
                              "type": "string"
                            },
                            "default": []
                          },
                          {
                            "type": "string",
                            "description": "%generateOptionsSchema.pipeTransport.windows.pipeArgs.1.description%",
                            "default": ""
                          }
                        ],
                        "default": []
                      },
                      "quoteArgs": {
                        "type": "boolean",
                        "description": "%generateOptionsSchema.pipeTransport.windows.quoteArgs.description%",
                        "default": true
                      },
                      "pipeEnv": {
                        "type": "object",
                        "additionalProperties": {
                          "type": "string"
                        },
                        "description": "%generateOptionsSchema.pipeTransport.windows.pipeEnv.description%",
                        "default": {}
                      }
                    }
                  },
                  "osx": {
                    "description": "%generateOptionsSchema.pipeTransport.osx.description%",
                    "default": {
                      "pipeCwd": "${workspaceFolder}",
                      "pipeProgram": "enter the fully qualified path for the pipe program name, for example '/usr/bin/ssh'",
                      "pipeArgs": []
                    },
                    "type": "object",
                    "properties": {
                      "pipeCwd": {
                        "type": "string",
                        "description": "%generateOptionsSchema.pipeTransport.osx.pipeCwd.description%",
                        "default": "${workspaceFolder}"
                      },
                      "pipeProgram": {
                        "type": "string",
                        "description": "%generateOptionsSchema.pipeTransport.osx.pipeProgram.description%",
                        "default": "enter the fully qualified path for the pipe program name, for example '/usr/bin/ssh'"
                      },
                      "pipeArgs": {
                        "anyOf": [
                          {
                            "type": "array",
                            "description": "%generateOptionsSchema.pipeTransport.osx.pipeArgs.0.description%",
                            "items": {
                              "type": "string"
                            },
                            "default": []
                          },
                          {
                            "type": "string",
                            "description": "%generateOptionsSchema.pipeTransport.osx.pipeArgs.1.description%",
                            "default": ""
                          }
                        ],
                        "default": []
                      },
                      "quoteArgs": {
                        "type": "boolean",
                        "description": "%generateOptionsSchema.pipeTransport.osx.quoteArgs.description%",
                        "default": true
                      },
                      "pipeEnv": {
                        "type": "object",
                        "additionalProperties": {
                          "type": "string"
                        },
                        "description": "%generateOptionsSchema.pipeTransport.osx.pipeEnv.description%",
                        "default": {}
                      }
                    }
                  },
                  "linux": {
                    "description": "%generateOptionsSchema.pipeTransport.linux.description%",
                    "default": {
                      "pipeCwd": "${workspaceFolder}",
                      "pipeProgram": "enter the fully qualified path for the pipe program name, for example '/usr/bin/ssh'",
                      "pipeArgs": []
                    },
                    "type": "object",
                    "properties": {
                      "pipeCwd": {
                        "type": "string",
                        "description": "%generateOptionsSchema.pipeTransport.linux.pipeCwd.description%",
                        "default": "${workspaceFolder}"
                      },
                      "pipeProgram": {
                        "type": "string",
                        "description": "%generateOptionsSchema.pipeTransport.linux.pipeProgram.description%",
                        "default": "enter the fully qualified path for the pipe program name, for example '/usr/bin/ssh'"
                      },
                      "pipeArgs": {
                        "anyOf": [
                          {
                            "type": "array",
                            "description": "%generateOptionsSchema.pipeTransport.linux.pipeArgs.0.description%",
                            "items": {
                              "type": "string"
                            },
                            "default": []
                          },
                          {
                            "type": "string",
                            "description": "%generateOptionsSchema.pipeTransport.linux.pipeArgs.1.description%",
                            "default": ""
                          }
                        ],
                        "default": []
                      },
                      "quoteArgs": {
                        "type": "boolean",
                        "description": "%generateOptionsSchema.pipeTransport.linux.quoteArgs.description%",
                        "default": true
                      },
                      "pipeEnv": {
                        "type": "object",
                        "additionalProperties": {
                          "type": "string"
                        },
                        "description": "%generateOptionsSchema.pipeTransport.linux.pipeEnv.description%",
                        "default": {}
                      }
                    }
                  }
                }
              },
              "suppressJITOptimizations": {
                "type": "boolean",
                "markdownDescription": "%generateOptionsSchema.suppressJITOptimizations.markdownDescription%",
                "default": false
              },
              "symbolOptions": {
                "description": "%generateOptionsSchema.symbolOptions.description%",
                "default": {
                  "searchPaths": [],
                  "searchMicrosoftSymbolServer": false,
                  "searchNuGetOrgSymbolServer": false
                },
                "type": "object",
                "properties": {
                  "searchPaths": {
                    "type": "array",
                    "items": {
                      "type": "string"
                    },
                    "description": "%generateOptionsSchema.symbolOptions.searchPaths.description%",
                    "default": []
                  },
                  "searchMicrosoftSymbolServer": {
                    "type": "boolean",
                    "description": "%generateOptionsSchema.symbolOptions.searchMicrosoftSymbolServer.description%",
                    "default": false
                  },
                  "searchNuGetOrgSymbolServer": {
                    "type": "boolean",
                    "description": "%generateOptionsSchema.symbolOptions.searchNuGetOrgSymbolServer.description%",
                    "default": false
                  },
                  "cachePath": {
                    "type": "string",
                    "description": "%generateOptionsSchema.symbolOptions.cachePath.description%",
                    "default": ""
                  },
                  "moduleFilter": {
                    "description": "%generateOptionsSchema.symbolOptions.moduleFilter.description%",
                    "default": {
                      "mode": "loadAllButExcluded",
                      "excludedModules": []
                    },
                    "type": "object",
                    "required": [
                      "mode"
                    ],
                    "properties": {
                      "mode": {
                        "type": "string",
                        "enum": [
                          "loadAllButExcluded",
                          "loadOnlyIncluded"
                        ],
                        "enumDescriptions": [
                          "%generateOptionsSchema.symbolOptions.moduleFilter.mode.loadAllButExcluded.enumDescription%",
                          "%generateOptionsSchema.symbolOptions.moduleFilter.mode.loadOnlyIncluded.enumDescription%"
                        ],
                        "description": "%generateOptionsSchema.symbolOptions.moduleFilter.mode.description%",
                        "default": "loadAllButExcluded"
                      },
                      "excludedModules": {
                        "type": "array",
                        "items": {
                          "type": "string"
                        },
                        "description": "%generateOptionsSchema.symbolOptions.moduleFilter.excludedModules.description%",
                        "default": []
                      },
                      "includedModules": {
                        "type": "array",
                        "items": {
                          "type": "string"
                        },
                        "description": "%generateOptionsSchema.symbolOptions.moduleFilter.includedModules.description%",
                        "default": []
                      },
                      "includeSymbolsNextToModules": {
                        "type": "boolean",
                        "description": "%generateOptionsSchema.symbolOptions.moduleFilter.includeSymbolsNextToModules.description%",
                        "default": true
                      },
                      "includeSymbolsOnDemand": {
                        "type": "boolean",
                        "description": "%generateOptionsSchema.symbolOptions.moduleFilter.includeSymbolsOnDemand.description%",
                        "default": true
                      }
                    }
                  }
                }
              },
              "sourceLinkOptions": {
                "markdownDescription": "%generateOptionsSchema.sourceLinkOptions.markdownDescription%",
                "default": {
                  "*": {
                    "enabled": true
                  }
                },
                "type": "object",
                "additionalItems": {
                  "type": "object",
                  "properties": {
                    "enabled": {
                      "title": "boolean",
                      "markdownDescription": "%generateOptionsSchema.sourceLinkOptions.additionalItems.enabled.markdownDescription%",
                      "default": true
                    }
                  }
                }
              },
              "expressionEvaluationOptions": {
                "description": "%generateOptionsSchema.expressionEvaluationOptions.description%",
                "default": {},
                "type": "object",
                "properties": {
                  "allowImplicitFuncEval": {
                    "type": "boolean",
                    "description": "%generateOptionsSchema.expressionEvaluationOptions.allowImplicitFuncEval.description%",
                    "default": true
                  },
                  "allowToString": {
                    "type": "boolean",
                    "markdownDescription": "%generateOptionsSchema.expressionEvaluationOptions.allowToString.markdownDescription%",
                    "default": true
                  },
                  "allowFastEvaluate": {
                    "type": "boolean",
                    "description": "%generateOptionsSchema.expressionEvaluationOptions.allowFastEvaluate.description%",
                    "default": true
                  },
                  "showRawValues": {
                    "type": "boolean",
                    "description": "%generateOptionsSchema.expressionEvaluationOptions.showRawValues.description%",
                    "default": false
                  }
                }
              },
              "targetOutputLogPath": {
                "type": "string",
                "description": "%generateOptionsSchema.targetOutputLogPath.description%",
                "default": ""
              },
              "targetArchitecture": {
                "type": "string",
                "markdownDescription": "%generateOptionsSchema.targetArchitecture.markdownDescription%",
                "enum": [
                  "x86_64",
                  "arm64"
                ]
              },
              "checkForDevCert": {
                "type": "boolean",
                "description": "%generateOptionsSchema.checkForDevCert.description%",
                "default": true
              }
            }
          },
          "attach": {
            "type": "object",
            "required": [],
            "properties": {
              "processName": {
                "type": "string",
                "default": "",
                "markdownDescription": "%generateOptionsSchema.processName.markdownDescription%"
              },
              "processId": {
                "anyOf": [
                  {
                    "type": "string",
                    "markdownDescription": "%generateOptionsSchema.processId.0.markdownDescription%",
                    "default": ""
                  },
                  {
                    "type": "integer",
                    "markdownDescription": "%generateOptionsSchema.processId.1.markdownDescription%",
                    "default": 0
                  }
                ]
              },
              "sourceFileMap": {
                "type": "object",
                "markdownDescription": "%generateOptionsSchema.sourceFileMap.markdownDescription%",
                "additionalProperties": {
                  "type": "string"
                }
              },
              "justMyCode": {
                "type": "boolean",
                "markdownDescription": "%generateOptionsSchema.justMyCode.markdownDescription%",
                "default": true
              },
              "requireExactSource": {
                "type": "boolean",
                "markdownDescription": "%generateOptionsSchema.requireExactSource.markdownDescription%",
                "default": true
              },
              "enableStepFiltering": {
                "type": "boolean",
                "markdownDescription": "%generateOptionsSchema.enableStepFiltering.markdownDescription%",
                "default": true
              },
              "logging": {
                "description": "%generateOptionsSchema.logging.description%",
                "type": "object",
                "required": [],
                "default": {},
                "properties": {
                  "exceptions": {
                    "type": "boolean",
                    "markdownDescription": "%generateOptionsSchema.logging.exceptions.markdownDescription%",
                    "default": true
                  },
                  "moduleLoad": {
                    "type": "boolean",
                    "markdownDescription": "%generateOptionsSchema.logging.moduleLoad.markdownDescription%",
                    "default": true
                  },
                  "programOutput": {
                    "type": "boolean",
                    "markdownDescription": "%generateOptionsSchema.logging.programOutput.markdownDescription%",
                    "default": true
                  },
                  "browserStdOut": {
                    "type": "boolean",
                    "markdownDescription": "%generateOptionsSchema.logging.browserStdOut.markdownDescription%",
                    "default": true
                  },
                  "elapsedTiming": {
                    "type": "boolean",
                    "markdownDescription": "%generateOptionsSchema.logging.elapsedTiming.markdownDescription%",
                    "default": false
                  },
                  "threadExit": {
                    "type": "boolean",
                    "markdownDescription": "%generateOptionsSchema.logging.threadExit.markdownDescription%",
                    "default": false
                  },
                  "processExit": {
                    "type": "boolean",
                    "markdownDescription": "%generateOptionsSchema.logging.processExit.markdownDescription%",
                    "default": true
                  },
                  "engineLogging": {
                    "type": "boolean",
                    "deprecationMessage": "%generateOptionsSchema.logging.engineLogging.deprecationMessage%",
                    "default": false
                  },
                  "diagnosticsLog": {
                    "description": "%generateOptionsSchema.logging.diagnosticsLog.description%",
                    "type": "object",
                    "required": [],
                    "default": {},
                    "properties": {
                      "protocolMessages": {
                        "type": "boolean",
                        "markdownDescription": "%generateOptionsSchema.logging.diagnosticsLog.protocolMessages.markdownDescription%",
                        "default": false
                      },
                      "dispatcherMessages": {
                        "type": "string",
                        "enum": [
                          "none",
                          "error",
                          "important",
                          "normal"
                        ],
                        "enumDescriptions": [
                          "%generateOptionsSchema.logging.diagnosticsLog.dispatcherMessages.none.enumDescription%",
                          "%generateOptionsSchema.logging.diagnosticsLog.dispatcherMessages.error.enumDescription%",
                          "%generateOptionsSchema.logging.diagnosticsLog.dispatcherMessages.important.enumDescription%",
                          "%generateOptionsSchema.logging.diagnosticsLog.dispatcherMessages.normal.enumDescription%"
                        ],
                        "markdownDescription": "%generateOptionsSchema.logging.diagnosticsLog.dispatcherMessages.markdownDescription%",
                        "default": "none"
                      },
                      "debugEngineAPITracing": {
                        "type": "string",
                        "enum": [
                          "none",
                          "error",
                          "all"
                        ],
                        "enumDescriptions": [
                          "%generateOptionsSchema.logging.diagnosticsLog.debugEngineAPITracing.none.enumDescription%",
                          "%generateOptionsSchema.logging.diagnosticsLog.debugEngineAPITracing.error.enumDescription%",
                          "%generateOptionsSchema.logging.diagnosticsLog.debugEngineAPITracing.all.enumDescription%"
                        ],
                        "markdownDescription": "%generateOptionsSchema.logging.diagnosticsLog.debugEngineAPITracing.markdownDescription%",
                        "default": "none"
                      },
                      "debugRuntimeEventTracing": {
                        "type": "boolean",
                        "markdownDescription": "%generateOptionsSchema.logging.diagnosticsLog.debugRuntimeEventTracing.markdownDescription%",
                        "default": false
                      },
                      "expressionEvaluationTracing": {
                        "type": "boolean",
                        "markdownDescription": "%generateOptionsSchema.logging.diagnosticsLog.expressionEvaluationTracing.markdownDescription%",
                        "default": false
                      },
                      "startDebuggingTracing": {
                        "type": "boolean",
                        "markdownDescription": "%generateOptionsSchema.logging.diagnosticsLog.startDebuggingTracing.markdownDescription%",
                        "default": false
                      }
                    }
                  },
                  "consoleUsageMessage": {
                    "type": "boolean",
                    "description": "%generateOptionsSchema.logging.consoleUsageMessage.description%",
                    "default": true
                  }
                }
              },
              "pipeTransport": {
                "description": "%generateOptionsSchema.pipeTransport.description%",
                "type": "object",
                "required": [
                  "debuggerPath"
                ],
                "default": {
                  "pipeCwd": "${workspaceFolder}",
                  "pipeProgram": "enter the fully qualified path for the pipe program name, for example '/usr/bin/ssh'",
                  "pipeArgs": [],
                  "debuggerPath": "enter the path for the debugger on the target machine, for example ~/vsdbg/vsdbg"
                },
                "properties": {
                  "pipeCwd": {
                    "type": "string",
                    "description": "%generateOptionsSchema.pipeTransport.pipeCwd.description%",
                    "default": "${workspaceFolder}"
                  },
                  "pipeProgram": {
                    "type": "string",
                    "description": "%generateOptionsSchema.pipeTransport.pipeProgram.description%",
                    "default": "enter the fully qualified path for the pipe program name, for example '/usr/bin/ssh'"
                  },
                  "pipeArgs": {
                    "anyOf": [
                      {
                        "type": "array",
                        "description": "%generateOptionsSchema.pipeTransport.pipeArgs.0.description%",
                        "items": {
                          "type": "string"
                        },
                        "default": []
                      },
                      {
                        "type": "string",
                        "description": "%generateOptionsSchema.pipeTransport.pipeArgs.1.description%",
                        "default": ""
                      }
                    ],
                    "default": []
                  },
                  "debuggerPath": {
                    "type": "string",
                    "description": "%generateOptionsSchema.pipeTransport.debuggerPath.description%",
                    "default": "enter the path for the debugger on the target machine, for example ~/vsdbg/vsdbg"
                  },
                  "pipeEnv": {
                    "type": "object",
                    "additionalProperties": {
                      "type": "string"
                    },
                    "description": "%generateOptionsSchema.pipeTransport.pipeEnv.description%",
                    "default": {}
                  },
                  "quoteArgs": {
                    "type": "boolean",
                    "description": "%generateOptionsSchema.pipeTransport.quoteArgs.description%",
                    "default": true
                  },
                  "windows": {
                    "description": "%generateOptionsSchema.pipeTransport.windows.description%",
                    "default": {
                      "pipeCwd": "${workspaceFolder}",
                      "pipeProgram": "enter the fully qualified path for the pipe program name, for example 'c:\\tools\\plink.exe'",
                      "pipeArgs": []
                    },
                    "type": "object",
                    "properties": {
                      "pipeCwd": {
                        "type": "string",
                        "description": "%generateOptionsSchema.pipeTransport.windows.pipeCwd.description%",
                        "default": "${workspaceFolder}"
                      },
                      "pipeProgram": {
                        "type": "string",
                        "description": "%generateOptionsSchema.pipeTransport.windows.pipeProgram.description%",
                        "default": "enter the fully qualified path for the pipe program name, for example '/usr/bin/ssh'"
                      },
                      "pipeArgs": {
                        "anyOf": [
                          {
                            "type": "array",
                            "description": "%generateOptionsSchema.pipeTransport.windows.pipeArgs.0.description%",
                            "items": {
                              "type": "string"
                            },
                            "default": []
                          },
                          {
                            "type": "string",
                            "description": "%generateOptionsSchema.pipeTransport.windows.pipeArgs.1.description%",
                            "default": ""
                          }
                        ],
                        "default": []
                      },
                      "quoteArgs": {
                        "type": "boolean",
                        "description": "%generateOptionsSchema.pipeTransport.windows.quoteArgs.description%",
                        "default": true
                      },
                      "pipeEnv": {
                        "type": "object",
                        "additionalProperties": {
                          "type": "string"
                        },
                        "description": "%generateOptionsSchema.pipeTransport.windows.pipeEnv.description%",
                        "default": {}
                      }
                    }
                  },
                  "osx": {
                    "description": "%generateOptionsSchema.pipeTransport.osx.description%",
                    "default": {
                      "pipeCwd": "${workspaceFolder}",
                      "pipeProgram": "enter the fully qualified path for the pipe program name, for example '/usr/bin/ssh'",
                      "pipeArgs": []
                    },
                    "type": "object",
                    "properties": {
                      "pipeCwd": {
                        "type": "string",
                        "description": "%generateOptionsSchema.pipeTransport.osx.pipeCwd.description%",
                        "default": "${workspaceFolder}"
                      },
                      "pipeProgram": {
                        "type": "string",
                        "description": "%generateOptionsSchema.pipeTransport.osx.pipeProgram.description%",
                        "default": "enter the fully qualified path for the pipe program name, for example '/usr/bin/ssh'"
                      },
                      "pipeArgs": {
                        "anyOf": [
                          {
                            "type": "array",
                            "description": "%generateOptionsSchema.pipeTransport.osx.pipeArgs.0.description%",
                            "items": {
                              "type": "string"
                            },
                            "default": []
                          },
                          {
                            "type": "string",
                            "description": "%generateOptionsSchema.pipeTransport.osx.pipeArgs.1.description%",
                            "default": ""
                          }
                        ],
                        "default": []
                      },
                      "quoteArgs": {
                        "type": "boolean",
                        "description": "%generateOptionsSchema.pipeTransport.osx.quoteArgs.description%",
                        "default": true
                      },
                      "pipeEnv": {
                        "type": "object",
                        "additionalProperties": {
                          "type": "string"
                        },
                        "description": "%generateOptionsSchema.pipeTransport.osx.pipeEnv.description%",
                        "default": {}
                      }
                    }
                  },
                  "linux": {
                    "description": "%generateOptionsSchema.pipeTransport.linux.description%",
                    "default": {
                      "pipeCwd": "${workspaceFolder}",
                      "pipeProgram": "enter the fully qualified path for the pipe program name, for example '/usr/bin/ssh'",
                      "pipeArgs": []
                    },
                    "type": "object",
                    "properties": {
                      "pipeCwd": {
                        "type": "string",
                        "description": "%generateOptionsSchema.pipeTransport.linux.pipeCwd.description%",
                        "default": "${workspaceFolder}"
                      },
                      "pipeProgram": {
                        "type": "string",
                        "description": "%generateOptionsSchema.pipeTransport.linux.pipeProgram.description%",
                        "default": "enter the fully qualified path for the pipe program name, for example '/usr/bin/ssh'"
                      },
                      "pipeArgs": {
                        "anyOf": [
                          {
                            "type": "array",
                            "description": "%generateOptionsSchema.pipeTransport.linux.pipeArgs.0.description%",
                            "items": {
                              "type": "string"
                            },
                            "default": []
                          },
                          {
                            "type": "string",
                            "description": "%generateOptionsSchema.pipeTransport.linux.pipeArgs.1.description%",
                            "default": ""
                          }
                        ],
                        "default": []
                      },
                      "quoteArgs": {
                        "type": "boolean",
                        "description": "%generateOptionsSchema.pipeTransport.linux.quoteArgs.description%",
                        "default": true
                      },
                      "pipeEnv": {
                        "type": "object",
                        "additionalProperties": {
                          "type": "string"
                        },
                        "description": "%generateOptionsSchema.pipeTransport.linux.pipeEnv.description%",
                        "default": {}
                      }
                    }
                  }
                }
              },
              "suppressJITOptimizations": {
                "type": "boolean",
                "markdownDescription": "%generateOptionsSchema.suppressJITOptimizations.markdownDescription%",
                "default": false
              },
              "symbolOptions": {
                "description": "%generateOptionsSchema.symbolOptions.description%",
                "default": {
                  "searchPaths": [],
                  "searchMicrosoftSymbolServer": false,
                  "searchNuGetOrgSymbolServer": false
                },
                "type": "object",
                "properties": {
                  "searchPaths": {
                    "type": "array",
                    "items": {
                      "type": "string"
                    },
                    "description": "%generateOptionsSchema.symbolOptions.searchPaths.description%",
                    "default": []
                  },
                  "searchMicrosoftSymbolServer": {
                    "type": "boolean",
                    "description": "%generateOptionsSchema.symbolOptions.searchMicrosoftSymbolServer.description%",
                    "default": false
                  },
                  "searchNuGetOrgSymbolServer": {
                    "type": "boolean",
                    "description": "%generateOptionsSchema.symbolOptions.searchNuGetOrgSymbolServer.description%",
                    "default": false
                  },
                  "cachePath": {
                    "type": "string",
                    "description": "%generateOptionsSchema.symbolOptions.cachePath.description%",
                    "default": ""
                  },
                  "moduleFilter": {
                    "description": "%generateOptionsSchema.symbolOptions.moduleFilter.description%",
                    "default": {
                      "mode": "loadAllButExcluded",
                      "excludedModules": []
                    },
                    "type": "object",
                    "required": [
                      "mode"
                    ],
                    "properties": {
                      "mode": {
                        "type": "string",
                        "enum": [
                          "loadAllButExcluded",
                          "loadOnlyIncluded"
                        ],
                        "enumDescriptions": [
                          "%generateOptionsSchema.symbolOptions.moduleFilter.mode.loadAllButExcluded.enumDescription%",
                          "%generateOptionsSchema.symbolOptions.moduleFilter.mode.loadOnlyIncluded.enumDescription%"
                        ],
                        "description": "%generateOptionsSchema.symbolOptions.moduleFilter.mode.description%",
                        "default": "loadAllButExcluded"
                      },
                      "excludedModules": {
                        "type": "array",
                        "items": {
                          "type": "string"
                        },
                        "description": "%generateOptionsSchema.symbolOptions.moduleFilter.excludedModules.description%",
                        "default": []
                      },
                      "includedModules": {
                        "type": "array",
                        "items": {
                          "type": "string"
                        },
                        "description": "%generateOptionsSchema.symbolOptions.moduleFilter.includedModules.description%",
                        "default": []
                      },
                      "includeSymbolsNextToModules": {
                        "type": "boolean",
                        "description": "%generateOptionsSchema.symbolOptions.moduleFilter.includeSymbolsNextToModules.description%",
                        "default": true
                      },
                      "includeSymbolsOnDemand": {
                        "type": "boolean",
                        "description": "%generateOptionsSchema.symbolOptions.moduleFilter.includeSymbolsOnDemand.description%",
                        "default": true
                      }
                    }
                  }
                }
              },
              "sourceLinkOptions": {
                "markdownDescription": "%generateOptionsSchema.sourceLinkOptions.markdownDescription%",
                "default": {
                  "*": {
                    "enabled": true
                  }
                },
                "type": "object",
                "additionalItems": {
                  "type": "object",
                  "properties": {
                    "enabled": {
                      "title": "boolean",
                      "markdownDescription": "%generateOptionsSchema.sourceLinkOptions.additionalItems.enabled.markdownDescription%",
                      "default": true
                    }
                  }
                }
              },
              "expressionEvaluationOptions": {
                "description": "%generateOptionsSchema.expressionEvaluationOptions.description%",
                "default": {},
                "type": "object",
                "properties": {
                  "allowImplicitFuncEval": {
                    "type": "boolean",
                    "description": "%generateOptionsSchema.expressionEvaluationOptions.allowImplicitFuncEval.description%",
                    "default": true
                  },
                  "allowToString": {
                    "type": "boolean",
                    "markdownDescription": "%generateOptionsSchema.expressionEvaluationOptions.allowToString.markdownDescription%",
                    "default": true
                  },
                  "allowFastEvaluate": {
                    "type": "boolean",
                    "description": "%generateOptionsSchema.expressionEvaluationOptions.allowFastEvaluate.description%",
                    "default": true
                  },
                  "showRawValues": {
                    "type": "boolean",
                    "description": "%generateOptionsSchema.expressionEvaluationOptions.showRawValues.description%",
                    "default": false
                  }
                }
              },
              "targetArchitecture": {
                "type": "string",
                "markdownDescription": "%generateOptionsSchema.targetArchitecture.markdownDescription%",
                "enum": [
                  "x86_64",
                  "arm64"
                ]
              }
            }
          }
        }
      },
      {
        "type": "blazorwasm",
        "label": "Blazor WebAssembly Debug",
        "hiddenWhen": "dotnet.debug.serviceBrokerAvailable",
        "initialConfigurations": [
          {
            "type": "blazorwasm",
            "name": "Launch and Debug Blazor WebAssembly Application",
            "request": "launch"
          }
        ],
        "configurationAttributes": {
          "launch": {
            "properties": {
              "cwd": {
                "type": "string",
                "description": "The directory of the Blazor WebAssembly app, defaults to the workspace folder.",
                "default": "${workspaceFolder}"
              },
              "url": {
                "type": "string",
                "description": "The URL of the application",
                "default": "https://localhost:5001"
              },
              "browser": {
                "type": "string",
                "description": "The debugging browser to launch (Edge or Chrome)",
                "default": "edge",
                "enum": [
                  "chrome",
                  "edge"
                ]
              },
              "trace": {
                "type": [
                  "boolean",
                  "string"
                ],
                "default": "true",
                "enum": [
                  "verbose",
                  true
                ],
                "description": "If true, verbose logs from JS debugger are sent to log file. If 'verbose', send logs to console."
              },
              "hosted": {
                "type": "boolean",
                "default": "false",
                "description": "True if the app is a hosted Blazor WebAssembly app, false otherwise."
              },
              "webRoot": {
                "type": "string",
                "default": "${workspaceFolder}",
                "description": "Specifies the absolute path to the webserver root."
              },
              "timeout": {
                "type": "number",
                "default": 30000,
                "description": "Retry for this number of milliseconds to connect to browser."
              },
              "program": {
                "type": "string",
                "default": "${workspaceFolder}/Server/bin/Debug/<target-framework>/<target-dll>",
                "description": "The path of the DLL to execute when launching a hosted server app"
              },
              "env": {
                "type": "object",
                "description": "Environment variables passed to dotnet. Only valid for hosted apps."
              },
              "dotNetConfig": {
                "description": "Options passed to the underlying .NET debugger. For more info, see https://github.com/dotnet/vscode-csharp/blob/main/debugger.md.",
                "type": "object",
                "required": [],
                "default": {},
                "properties": {
                  "justMyCode": {
                    "type": "boolean",
                    "description": "Optional flag to only show user code.",
                    "default": true
                  },
                  "logging": {
                    "description": "Optional flags to determine what types of messages should be logged to the output window. Applicable only for the app server of hosted Blazor WASM apps.",
                    "type": "object",
                    "required": [],
                    "default": {},
                    "properties": {
                      "exceptions": {
                        "type": "boolean",
                        "description": "Optional flag to determine whether exception messages should be logged to the output window.",
                        "default": true
                      },
                      "moduleLoad": {
                        "type": "boolean",
                        "description": "Optional flag to determine whether module load events should be logged to the output window.",
                        "default": true
                      },
                      "programOutput": {
                        "type": "boolean",
                        "description": "Optional flag to determine whether program output should be logged to the output window when not using an external console.",
                        "default": true
                      },
                      "engineLogging": {
                        "type": "boolean",
                        "description": "Optional flag to determine whether diagnostic engine logs should be logged to the output window.",
                        "default": false
                      },
                      "browserStdOut": {
                        "type": "boolean",
                        "description": "Optional flag to determine if stdout text from the launching the web browser should be logged to the output window.",
                        "default": true
                      },
                      "elapsedTiming": {
                        "type": "boolean",
                        "description": "If true, engine logging will include `adapterElapsedTime` and `engineElapsedTime` properties to indicate the amount of time, in microseconds, that a request took.",
                        "default": false
                      },
                      "threadExit": {
                        "type": "boolean",
                        "description": "Controls if a message is logged when a thread in the target process exits. Default: `false`.",
                        "default": false
                      },
                      "processExit": {
                        "type": "boolean",
                        "description": "Controls if a message is logged when the target process exits, or debugging is stopped. Default: `true`.",
                        "default": true
                      }
                    }
                  },
                  "sourceFileMap": {
                    "type": "object",
                    "description": "Optional source file mappings passed to the debug engine. Example: '{ \"C:\\foo\":\"/home/user/foo\" }'",
                    "additionalProperties": {
                      "type": "string"
                    },
                    "default": {
                      "<insert-source-path-here>": "<insert-target-path-here>"
                    }
                  }
                }
              },
              "browserConfig": {
                "description": "Options based to the underlying JavaScript debugger. For more info, see https://github.com/microsoft/vscode-js-debug/blob/master/OPTIONS.md.",
                "type": "object",
                "required": [],
                "default": {},
                "properties": {
                  "outputCapture": {
                    "enum": [
                      "console",
                      "std"
                    ],
                    "description": "From where to capture output messages: the default debug API if set to `console`, or stdout/stderr streams if set to `std`.",
                    "default": "console"
                  }
                }
              }
            }
          },
          "attach": {
            "properties": {
              "url": {
                "type": "string",
                "description": "The URL of the application",
                "default": "https://localhost:5001"
              },
              "cwd": {
                "type": "string",
                "description": "The directory of the Blazor WebAssembly app, defaults to the workspace folder.",
                "default": "${workspaceFolder}"
              },
              "browser": {
                "type": "string",
                "description": "The debugging browser to launch (Edge or Chrome)",
                "default": "chrome",
                "enum": [
                  "chrome",
                  "edge"
                ]
              },
              "trace": {
                "type": [
                  "boolean",
                  "string"
                ],
                "default": "true",
                "enum": [
                  "verbose",
                  true
                ],
                "description": "If true, verbose logs from JS debugger are sent to log file. If 'verbose', send logs to console."
              },
              "webRoot": {
                "type": "string",
                "default": "${workspaceFolder}",
                "description": "Specifies the absolute path to the webserver root."
              },
              "timeout": {
                "type": "number",
                "default": 30000,
                "description": "Retry for this number of milliseconds to connect to browser."
              }
            }
          }
        }
      },
      {
        "type": "dotnet",
        "label": "C#",
        "hiddenWhen": "!dotnet.debug.serviceBrokerAvailable",
        "languages": [
          "csharp",
          "razor",
          "aspnetcorerazor"
        ],
        "variables": {},
        "aiKey": "0c6ae279ed8443289764825290e4f9e2-1a736e7c-1324-4338-be46-fc2a58ae4d14-7255",
        "configurationAttributes": {
          "launch": {
            "type": "object",
            "required": [
              "projectPath"
            ],
            "properties": {
              "projectPath": {
                "type": "string",
                "description": "%debuggers.dotnet.launch.projectPath.description%",
                "default": "${workspaceFolder}/<insert-project-name-here>.csproj"
              },
              "launchConfigurationId": {
                "type": "string",
                "description": "%debuggers.dotnet.launch.launchConfigurationId.description%"
              }
            }
          }
        },
        "configurationSnippets": [
          {
            "label": "%debuggers.dotnet.configurationSnippets.label%",
            "description": "%debuggers.dotnet.configurationSnippets.description%",
            "body": {
              "name": "C#: ${1:<project-name>} Debug",
              "type": "dotnet",
              "request": "launch",
              "projectPath": "^\"\\${workspaceFolder}/${2:<relative-path-to-project-folder>}${1:<project-name>}.csproj\""
            }
          }
        ]
      },
      {
        "type": "monovsdbg",
        "label": ".NET Core using Mono Runtime",
        "hiddenWhen": "true",
        "languages": [
          "csharp"
        ],
        "aiKey": "0c6ae279ed8443289764825290e4f9e2-1a736e7c-1324-4338-be46-fc2a58ae4d14-7255"
      }
    ],
    "semanticTokenTypes": [
      {
        "id": "razorComponentElement",
        "description": "A Razor component element"
      },
      {
        "id": "razorComponentAttribute",
        "description": "A Razor component attribute"
      },
      {
        "id": "razorTagHelperElement",
        "description": "A Razor TagHelper Element"
      },
      {
        "id": "razorTagHelperAttribute",
        "description": "A Razor TagHelper Attribute"
      },
      {
        "id": "razorTransition",
        "description": "A Razor transition"
      },
      {
        "id": "razorDirectiveAttribute",
        "description": "A Razor Directive Attribute"
      },
      {
        "id": "razorDirectiveColon",
        "description": "A colon between directive attribute parameters"
      },
      {
        "id": "razorDirective",
        "description": "A Razor directive such as 'code' or 'function'"
      },
      {
        "id": "razorComment",
        "description": "A Razor comment"
      },
      {
        "id": "markupCommentPunctuation",
        "description": "The '@' or '*' of a Razor comment."
      },
      {
        "id": "markupTagDelimiter",
        "description": "Markup delimiters like '<', '>', and '/'."
      },
      {
        "id": "markupOperator",
        "description": "Delimiter for Markup Attribute Key-Value pairs."
      },
      {
        "id": "markupElement",
        "description": "The name of a Markup element."
      },
      {
        "id": "markupAttribute",
        "description": "The name of a Markup attribute."
      },
      {
        "id": "markupAttributeQuote",
        "description": "A token that represents an attribute quote in a Markup attribute."
      },
      {
        "id": "markupAttributeValue",
        "description": "The value of a Markup attribute."
      },
      {
        "id": "markupComment",
        "description": "The contents of a Markup comment."
      },
      {
        "id": "markupCommentPunctuation",
        "description": "The begining or ending punctuation of a Markup comment."
      },
      {
        "id": "excludedCode",
        "description": "A token that represents inactive code."
      },
      {
        "id": "controlKeyword",
        "description": "A token that represents a control-flow keyword.",
        "superType": "keyword"
      },
      {
        "id": "operatorOverloaded",
        "description": "A declaration or reference to an overloaded operator."
      },
      {
        "id": "whitespace",
        "description": "A token that represents whitespace."
      },
      {
        "id": "text",
        "description": "A token that represents text."
      },
      {
        "id": "preprocessorText",
        "description": "Text associated with a preprocessor directive."
      },
      {
        "id": "punctuation",
        "description": "A token that represents punctuation."
      },
      {
        "id": "stringVerbatim",
        "superType": "string",
        "description": "A token that represents a verbatim string."
      },
      {
        "id": "stringEscapeCharacter",
        "superType": "string",
        "description": "An escape character within a string."
      },
      {
        "id": "recordClass",
        "superType": "class",
        "description": "A definition or reference to a record class type."
      },
      {
        "id": "delegate",
        "superType": "method",
        "description": "A definition or reference to a delegate type."
      },
      {
        "id": "module",
        "superType": "namespace",
        "description": "A definition or reference to a module name."
      },
      {
        "id": "recordStruct",
        "superType": "struct",
        "description": "A definition or reference to a record struct type."
      },
      {
        "id": "field",
        "superType": "property",
        "description": "A definition or reference to a field."
      },
      {
        "id": "constant",
        "superType": "variable",
        "description": "A definition or reference to a constant."
      },
      {
        "id": "extensionMethod",
        "superType": "method",
        "description": "A definition or reference to an extension method"
      },
      {
        "id": "xmlDocCommentAttributeName",
        "description": "A token that represents an attribute in an XML documentation comment"
      },
      {
        "id": "xmlDocCommentAttributeQuotes",
        "description": "A token that represents an attribute quote in an XML documentation comment"
      },
      {
        "id": "xmlDocCommentAttributeValue",
        "description": "A token that represents an attribute value in an XML documentation comment"
      },
      {
        "id": "xmlDocCommentCDataSection",
        "description": "A token that represents a CDATA section in an XML documentation comment"
      },
      {
        "id": "xmlDocCommentComment",
        "description": "A token that represents a comment in an XML documentation comment"
      },
      {
        "id": "xmlDocCommentDelimiter",
        "description": "A token that represents a delimeter in an XML documentation comment"
      },
      {
        "id": "xmlDocCommentEntityReference",
        "description": "A token that represents reference to an entity in an XML documentation comment"
      },
      {
        "id": "xmlDocCommentName",
        "description": "A token that represents a name in an XML documentation comment"
      },
      {
        "id": "xmlDocCommentProcessingInstruction",
        "description": "A token that represents a processing instruction in an XML documentation comment"
      },
      {
        "id": "xmlDocCommentText",
        "description": "A token that represents text in an XML documentation comment"
      },
      {
        "id": "xmlLiteralAttributeName",
        "description": "A token that represents an attribute name in an XML literal"
      },
      {
        "id": "xmlLiteralAttributeQuotes",
        "description": "A token that represents an attribute quote in an XML literal"
      },
      {
        "id": "xmlLiteralAttributeValue",
        "description": "A token that represents an attribute value in an XML literal"
      },
      {
        "id": "xmlLiteralCDataSection",
        "description": "A token that represents a CDATA section in an XML literal"
      },
      {
        "id": "xmlLiteralComment",
        "description": "A token that represents a comment in an XML literal"
      },
      {
        "id": "xmlLiteralDelimiter",
        "description": "A token that represents a delimiter in an XML literal"
      },
      {
        "id": "xmlLiteralEmbeddedExpression",
        "description": "A token that represents an emebedded expression in an XML literal"
      },
      {
        "id": "xmlLiteralEntityReference",
        "description": "A token that represents a reference to an entity in an XML literal"
      },
      {
        "id": "xmlLiteralName",
        "description": "A token that represents a name in an XML literal"
      },
      {
        "id": "xmlLiteralProcessingInstruction",
        "description": "A token that represents a processing instruction in an XML literal"
      },
      {
        "id": "xmlLiteralText",
        "description": "A token that represents text in an XML literal"
      },
      {
        "id": "regexComment",
        "description": "A token that represents a comment in a regex string"
      },
      {
        "id": "regexCharacterClass",
        "description": "A token that represents a character class in a regex string"
      },
      {
        "id": "regexAnchor",
        "description": "A token that represents an anchor in a regex string"
      },
      {
        "id": "regexQuantifier",
        "description": "A token that represents a quantifier in a regex string"
      },
      {
        "id": "regexGrouping",
        "description": "A token that represents a group in a regex string"
      },
      {
        "id": "regexAlternation",
        "description": "A token that represents an alternation in a regex string"
      },
      {
        "id": "regexText",
        "description": "A token that represents text in a regex string"
      },
      {
        "id": "regexSelfEscapedCharacter",
        "description": "A token that represents a self escaped character in a regex string"
      },
      {
        "id": "regexOtherEscape",
        "description": "A token that represents an escape in a regex string"
      },
      {
        "id": "jsonComment",
        "description": "A token that represents a comment in a JSON string"
      },
      {
        "id": "jsonNumber",
        "description": "A token that represents a number in a JSON string"
      },
      {
        "id": "jsonString",
        "description": "A token that represents a string in a JSON string"
      },
      {
        "id": "jsonKeyword",
        "description": "A token that represents a keyword in a JSON string"
      },
      {
        "id": "jsonText",
        "description": "A token that represents text in a JSON string"
      },
      {
        "id": "jsonOperator",
        "description": "A token that represents an operator in a JSON string"
      },
      {
        "id": "jsonPunctuation",
        "description": "A token that represents punctuation in a JSON string"
      },
      {
        "id": "jsonArray",
        "description": "A token that represents an array in a JSON string"
      },
      {
        "id": "jsonObject",
        "description": "A token that represents an object in a JSON string"
      },
      {
        "id": "jsonPropertyName",
        "description": "A token that represents a property name in a JSON string"
      },
      {
        "id": "jsonConstructorName",
        "description": "A token that represents a constructor in a JSON string"
      }
    ],
    "semanticTokenModifiers": [],
    "semanticTokenScopes": [
      {
        "language": "aspnetcorerazor",
        "scopes": {
          "razorComponentElement": [
            "entity.name.class.element.component"
          ],
          "razorComponentAttribute": [
            "entity.name.class.attribute.component"
          ],
          "razorTagHelperElement": [
            "entity.name.class.element.taghelper"
          ],
          "razorTagHelperAttribute": [
            "entity.name.class.attribute.taghelper"
          ],
          "razorTransition": [
            "keyword.control.razor.transition"
          ],
          "razorDirectiveAttribute": [
            "keyword.control.razor.directive.attribute",
            "keyword.control.cshtml.directive.attribute"
          ],
          "razorDirectiveColon": [
            "keyword.control.razor.directive.colon",
            "keyword.control.cshtml.directive.colon"
          ],
          "razorDirective": [
            "keyword.control.razor.directive",
            "keyword.control.cshtml.directive"
          ],
          "razorComment": [
            "comment.block.razor"
          ],
          "razorCommentTransition": [
            "meta.comment.razor",
            "keyword.control.cshtml.transition"
          ],
          "razorCommentStar": [
            "keyword.control.razor.comment.star",
            "meta.comment.razor"
          ],
          "angleBracket": [
            "punctuation.definition.tag"
          ],
          "forwardSlash": [
            "punctuation.definition.tag"
          ],
          "equals": [
            "punctuation.separator.key-value.html"
          ],
          "markupElement": [
            "entity.name.tag.html"
          ],
          "markupAttribute": [
            "entity.other.attribute-name.html"
          ],
          "markupAttributeQuote": [
            "punctuation.definition.tag.html"
          ],
          "markupAttributeValue": [
            "punctuation.definition.entity.html"
          ],
          "markupComment": [
            "comment.block.html"
          ],
          "markupCommentPunctuation": [
            "punctuation.definition.comment.html",
            "comment.block.html"
          ],
          "markupTagDelimiter": [
            "punctuation.definition.tag.html"
          ],
          "keyword": [
            "keyword.cs"
          ],
          "excludedCode": [
            "support.other.excluded.cs"
          ],
          "controlKeyword": [
            "keyword.control.cs"
          ],
          "operatorOverloaded": [
            "entity.name.function.member.overload.cs"
          ],
          "preprocessorText": [
            "meta.preprocessor.string.cs"
          ],
          "punctuation": [
            "punctuation.cs"
          ],
          "stringVerbatim": [
            "string.verbatim.cs"
          ],
          "stringEscapeCharacter": [
            "constant.character.escape.cs"
          ],
          "delegate": [
            "entity.name.type.delegate.cs"
          ],
          "module": [
            "entity.name.type.module.cs"
          ],
          "field": [
            "entity.name.variable.field.cs"
          ],
          "constant": [
            "variable.other.constant"
          ],
          "extensionMethod": [
            "entity.name.function.extension.cs"
          ],
          "xmlDocCommentAttributeName": [
            "comment.documentation.attribute.name.cs"
          ],
          "xmlDocCommentAttributeQuotes": [
            "comment.documentation.attribute.quotes.cs"
          ],
          "xmlDocCommentAttributeValue": [
            "comment.documentation.attribute.value.cs"
          ],
          "xmlDocCommentCDataSection": [
            "comment.documentation.cdata.cs"
          ],
          "xmlDocCommentComment": [
            "comment.documentation.comment.cs"
          ],
          "xmlDocCommentDelimiter": [
            "comment.documentation.delimiter.cs"
          ],
          "xmlDocCommentEntityReference": [
            "comment.documentation.entityReference.cs"
          ],
          "xmlDocCommentName": [
            "comment.documentation.name.cs"
          ],
          "xmlDocCommentProcessingInstruction": [
            "comment.documentation.processingInstruction.cs"
          ],
          "xmlDocCommentText": [
            "comment.documentation.cs"
          ],
          "xmlLiteralAttributeName": [
            "entity.other.attribute-name.localname.xml"
          ],
          "xmlLiteralAttributeQuotes": [
            "string.quoted.double.xml"
          ],
          "xmlLiteralAttributeValue": [
            "meta.tag.xml"
          ],
          "xmlLiteralCDataSection": [
            "string.quoted.double.xml"
          ],
          "xmlLiteralComment": [
            "comment.block.xml"
          ],
          "xmlLiteralDelimiter": [
            "text.xml"
          ],
          "xmlLiteralEmbeddedExpression": [
            "meta.tag.xml"
          ],
          "xmlLiteralEntityReference": [
            "meta.tag.xml"
          ],
          "xmlLiteralName": [
            "entity.name.tag.localname.xml"
          ],
          "xmlLiteralProcessingInstruction": [
            "meta.tag.xml"
          ],
          "xmlLiteralText": [
            "text.xml"
          ],
          "regexComment": [
            "string.regexp.comment.cs"
          ],
          "regexCharacterClass": [
            "constant.character.character-class.regexp.cs"
          ],
          "regexAnchor": [
            "keyword.control.anchor.regexp.cs"
          ],
          "regexQuantifier": [
            "keyword.operator.quantifier.regexp.cs"
          ],
          "regexGrouping": [
            "punctuation.definition.group.regexp.cs"
          ],
          "regexAlternation": [
            "keyword.operator.or.regexp.cs"
          ],
          "regexText": [
            "string.regexp"
          ],
          "regexSelfEscapedCharacter": [
            "string.regexp.self-escaped-character.cs"
          ],
          "regexOtherEscape": [
            "string.regexp.other-escape.cs"
          ],
          "jsonComment": [
            "comment.line.double-slash.js"
          ],
          "jsonNumber": [
            "constant.numeric.json"
          ],
          "jsonString": [
            "string.quoted.double.json"
          ],
          "jsonKeyword": [
            "constant.language.json"
          ],
          "jsonText": [
            "string.quoted.double.json"
          ],
          "jsonOperator": [
            "string.quoted.double.json"
          ],
          "jsonPunctuation": [
            "punctuation.separator.dictionary.key-value.json"
          ],
          "jsonArray": [
            "punctuation.definition.array.begin.json"
          ],
          "jsonObject": [
            "punctuation.definition.dictionary.begin.json"
          ],
          "jsonPropertyName": [
            "support.type.property-name.json"
          ],
          "jsonConstructorName": [
            "support.type.property-name.json"
          ]
        }
      },
      {
        "language": "csharp",
        "scopes": {
          "typeParameter": [
            "entity.name.type.type-parameter"
          ],
          "keyword": [
            "keyword.cs"
          ],
          "excludedCode": [
            "support.other.excluded.cs"
          ],
          "controlKeyword": [
            "keyword.control.cs"
          ],
          "operatorOverloaded": [
            "entity.name.function.member.overload.cs"
          ],
          "preprocessorText": [
            "meta.preprocessor.string.cs"
          ],
          "punctuation": [
            "punctuation.cs"
          ],
          "stringVerbatim": [
            "string.verbatim.cs"
          ],
          "stringEscapeCharacter": [
            "constant.character.escape.cs"
          ],
          "delegate": [
            "entity.name.type.delegate.cs"
          ],
          "module": [
            "entity.name.type.module.cs"
          ],
          "field": [
            "entity.name.variable.field.cs"
          ],
          "constant": [
            "variable.other.constant"
          ],
          "extensionMethod": [
            "entity.name.function.extension.cs"
          ],
          "xmlDocCommentAttributeName": [
            "comment.documentation.attribute.name.cs"
          ],
          "xmlDocCommentAttributeQuotes": [
            "comment.documentation.attribute.quotes.cs"
          ],
          "xmlDocCommentAttributeValue": [
            "comment.documentation.attribute.value.cs"
          ],
          "xmlDocCommentCDataSection": [
            "comment.documentation.cdata.cs"
          ],
          "xmlDocCommentComment": [
            "comment.documentation.comment.cs"
          ],
          "xmlDocCommentDelimiter": [
            "comment.documentation.delimiter.cs"
          ],
          "xmlDocCommentEntityReference": [
            "comment.documentation.entityReference.cs"
          ],
          "xmlDocCommentName": [
            "comment.documentation.name.cs"
          ],
          "xmlDocCommentProcessingInstruction": [
            "comment.documentation.processingInstruction.cs"
          ],
          "xmlDocCommentText": [
            "comment.documentation.cs"
          ],
          "xmlLiteralAttributeName": [
            "entity.other.attribute-name.localname.xml"
          ],
          "xmlLiteralAttributeQuotes": [
            "string.quoted.double.xml"
          ],
          "xmlLiteralAttributeValue": [
            "meta.tag.xml"
          ],
          "xmlLiteralCDataSection": [
            "string.quoted.double.xml"
          ],
          "xmlLiteralComment": [
            "comment.block.xml"
          ],
          "xmlLiteralDelimiter": [
            "text.xml"
          ],
          "xmlLiteralEmbeddedExpression": [
            "meta.tag.xml"
          ],
          "xmlLiteralEntityReference": [
            "meta.tag.xml"
          ],
          "xmlLiteralName": [
            "entity.name.tag.localname.xml"
          ],
          "xmlLiteralProcessingInstruction": [
            "meta.tag.xml"
          ],
          "xmlLiteralText": [
            "text.xml"
          ],
          "regexComment": [
            "string.regexp.comment.cs"
          ],
          "regexCharacterClass": [
            "constant.character.character-class.regexp.cs"
          ],
          "regexAnchor": [
            "keyword.control.anchor.regexp.cs"
          ],
          "regexQuantifier": [
            "keyword.operator.quantifier.regexp.cs"
          ],
          "regexGrouping": [
            "punctuation.definition.group.regexp.cs"
          ],
          "regexAlternation": [
            "keyword.operator.or.regexp.cs"
          ],
          "regexText": [
            "string.regexp"
          ],
          "regexSelfEscapedCharacter": [
            "string.regexp.self-escaped-character.cs"
          ],
          "regexOtherEscape": [
            "string.regexp.other-escape.cs"
          ],
          "jsonComment": [
            "comment.line.double-slash.js"
          ],
          "jsonNumber": [
            "constant.numeric.json"
          ],
          "jsonString": [
            "string.quoted.double.json"
          ],
          "jsonKeyword": [
            "constant.language.json"
          ],
          "jsonText": [
            "string.quoted.double.json"
          ],
          "jsonOperator": [
            "string.quoted.double.json"
          ],
          "jsonPunctuation": [
            "punctuation.separator.dictionary.key-value.json"
          ],
          "jsonArray": [
            "punctuation.definition.array.begin.json"
          ],
          "jsonObject": [
            "punctuation.definition.dictionary.begin.json"
          ],
          "jsonPropertyName": [
            "support.type.property-name.json"
          ],
          "jsonConstructorName": [
            "support.type.property-name.json"
          ]
        }
      }
    ],
    "languages": [
      {
        "id": "aspnetcorerazor",
        "extensions": [
          ".cshtml",
          ".razor"
        ],
        "mimetypes": [
          "text/x-cshtml"
        ],
        "configuration": "./src/razor/language-configuration.json",
        "aliases": [
          "ASP.NET Razor"
        ]
      },
      {
        "id": "xaml",
        "extensions": [
          ".xaml"
        ],
        "configuration": "./src/xaml/language-configuration.json",
        "aliases": [
          "XAML"
        ]
      }
    ],
    "grammars": [
      {
        "language": "aspnetcorerazor",
        "scopeName": "text.aspnetcorerazor",
        "path": "./src/razor/syntaxes/aspnetcorerazor.tmLanguage.json",
        "unbalancedBracketScopes": [
          "text.aspnetcorerazor"
        ]
      },
      {
        "language": "xaml",
        "scopeName": "source.xaml",
        "path": "./src/xaml/syntaxes/xaml.tmLanguage.json"
      }
    ],
    "menus": {
      "commandPalette": [
        {
          "command": "dotnet.test.runTestsInContext",
          "when": "editorLangId == csharp && dotnet.server.activationContext == 'Roslyn' || dotnet.server.activationContext == 'OmniSharp'"
        },
        {
          "command": "dotnet.test.debugTestsInContext",
          "when": "editorLangId == csharp && dotnet.server.activationContext == 'Roslyn' || dotnet.server.activationContext == 'OmniSharp'"
        },
        {
          "command": "o.restart",
          "when": "dotnet.server.activationContext == 'OmniSharp'"
        },
        {
          "command": "csharp.listProcess",
          "when": "false"
        },
        {
          "command": "csharp.listRemoteProcess",
          "when": "false"
        },
        {
          "command": "csharp.listRemoteDockerProcess",
          "when": "false"
        }
      ],
      "editor/title": [
        {
          "command": "extension.showRazorCSharpWindow",
          "when": "resourceLangId == aspnetcorerazor"
        },
        {
          "command": "extension.showRazorHtmlWindow",
          "when": "resourceLangId == aspnetcorerazor"
        },
        {
          "command": "razor.reportIssue",
          "when": "resourceLangId == aspnetcorerazor"
        }
      ],
      "editor/context": [
        {
          "command": "dotnet.test.runTestsInContext",
          "when": "editorLangId == csharp && (dotnet.server.activationContext == 'Roslyn' || dotnet.server.activationContext == 'OmniSharp')",
          "group": "2_dotnet@1"
        },
        {
          "command": "dotnet.test.debugTestsInContext",
          "when": "editorLangId == csharp && (dotnet.server.activationContext == 'Roslyn' || dotnet.server.activationContext == 'OmniSharp')",
          "group": "2_dotnet@2"
        }
      ]
    },
    "viewsWelcome": [
      {
        "view": "debug",
        "contents": "%viewsWelcome.debug.contents%",
        "when": "debugStartLanguage == csharp && !dotnet.debug.serviceBrokerAvailable"
      }
    ],
    "configurationDefaults": {
      "[xaml]": {
        "editor.wordBasedSuggestions": "off"
      }
    }
  }
}<|MERGE_RESOLUTION|>--- conflicted
+++ resolved
@@ -37,15 +37,9 @@
     }
   },
   "defaults": {
-<<<<<<< HEAD
-    "roslyn": "4.13.0-2.24557.6",
-    "omniSharp": "1.39.11",
-    "razor": "9.0.0-preview.24557.10",
-=======
     "roslyn": "4.13.0-2.24557.5",
     "omniSharp": "1.39.11",
     "razor": "9.0.0-preview.24557.11",
->>>>>>> c46aa82c
     "razorOmnisharp": "7.0.0-preview.23363.1",
     "xamlTools": "17.13.35507.225"
   },
